/**
  * Licensed to the Apache Software Foundation (ASF) under one or more
  * contributor license agreements.  See the NOTICE file distributed with
  * this work for additional information regarding copyright ownership.
  * The ASF licenses this file to You under the Apache License, Version 2.0
  * (the "License"); you may not use this file except in compliance with
  * the License.  You may obtain a copy of the License at
  *
  * http://www.apache.org/licenses/LICENSE-2.0
  *
  * Unless required by applicable law or agreed to in writing, software
  * distributed under the License is distributed on an "AS IS" BASIS,
  * WITHOUT WARRANTIES OR CONDITIONS OF ANY KIND, either express or implied.
  * See the License for the specific language governing permissions and
  * limitations under the License.
  */

package kafka.coordinator.group

import java.lang.management.ManagementFactory
import java.nio.ByteBuffer
import java.util.concurrent.locks.ReentrantLock
import java.util.{Collections, Optional, OptionalInt}
import com.yammer.metrics.core.Gauge

import javax.management.ObjectName
import kafka.cluster.Partition
import kafka.common.OffsetAndMetadata
import kafka.log.UnifiedLog
import kafka.server.{HostedPartition, KafkaConfig, ReplicaManager, RequestLocal}
import kafka.utils.TestUtils
import org.apache.kafka.clients.consumer.ConsumerPartitionAssignor
import org.apache.kafka.clients.consumer.ConsumerPartitionAssignor.Subscription
import org.apache.kafka.clients.consumer.internals.ConsumerProtocol
import org.apache.kafka.common.{TopicIdPartition, TopicPartition, Uuid}
import org.apache.kafka.common.internals.Topic
import org.apache.kafka.common.metrics.{JmxReporter, KafkaMetricsContext, Metrics => kMetrics}
import org.apache.kafka.common.protocol.types.Field.TaggedFieldsSection
import org.apache.kafka.common.protocol.types.{CompactArrayOf, Field, Schema, Struct, Type}
import org.apache.kafka.common.protocol.{ByteBufferAccessor, Errors, MessageUtil}
import org.apache.kafka.common.record._
import org.apache.kafka.common.requests.OffsetFetchResponse
import org.apache.kafka.common.requests.ProduceResponse.PartitionResponse
import org.apache.kafka.common.utils.Utils
import org.apache.kafka.coordinator.group.OffsetConfig
import org.apache.kafka.coordinator.group.generated.{GroupMetadataValue, OffsetCommitValue}
import org.apache.kafka.server.common.MetadataVersion
import org.apache.kafka.server.common.MetadataVersion._
import org.apache.kafka.server.metrics.KafkaYammerMetrics
import org.apache.kafka.server.util.{KafkaScheduler, MockTime}
import org.apache.kafka.storage.internals.log.{AppendOrigin, FetchDataInfo, FetchIsolation, LogAppendInfo, LogOffsetMetadata, VerificationGuard}
import org.junit.jupiter.api.Assertions._
import org.junit.jupiter.api.{AfterEach, BeforeEach, Test}
import org.mockito.{ArgumentCaptor, ArgumentMatchers}
import org.mockito.ArgumentMatchers.{any, anyInt, anyLong, anyShort}
import org.mockito.Mockito.{mock, reset, times, verify, when}

import scala.jdk.CollectionConverters._
import scala.collection.{immutable, _}

class GroupMetadataManagerTest {

  var time: MockTime = _
  var replicaManager: ReplicaManager = _
  var groupMetadataManager: GroupMetadataManager = _
  var scheduler: KafkaScheduler = _
  var partition: Partition = _
  var defaultOffsetRetentionMs = Long.MaxValue
  var metrics: kMetrics = _

  val groupId = "foo"
  val groupInstanceId = "bar"
  val groupPartitionId = 0
  val groupTopicPartition = new TopicPartition(Topic.GROUP_METADATA_TOPIC_NAME, groupPartitionId)
  val protocolType = "protocolType"
  val rebalanceTimeout = 60000
  val sessionTimeout = 10000
  val defaultRequireStable = false
  val numOffsetsPartitions = 2

  private val offsetConfig = {
    val config = KafkaConfig.fromProps(TestUtils.createBrokerConfig(nodeId = 0, zkConnect = ""))
    new OffsetConfig(config.offsetMetadataMaxSize,
      config.offsetsLoadBufferSize,
      config.offsetsRetentionMinutes * 60 * 1000L,
      config.offsetsRetentionCheckIntervalMs,
      config.offsetsTopicPartitions,
      config.offsetsTopicSegmentBytes,
      config.offsetsTopicReplicationFactor,
      config.offsetsTopicCompressionType,
      config.offsetCommitTimeoutMs,
      config.offsetCommitRequiredAcks)
  }

  @BeforeEach
  def setUp(): Unit = {
    defaultOffsetRetentionMs = offsetConfig.offsetsRetentionMs
    metrics = new kMetrics()
    time = new MockTime
    replicaManager = mock(classOf[ReplicaManager])
    groupMetadataManager = new GroupMetadataManager(0, MetadataVersion.latest, offsetConfig, replicaManager,
      time, metrics)
    groupMetadataManager.startup(() => numOffsetsPartitions, false)
    partition = mock(classOf[Partition])
  }

  @AfterEach
  def tearDown(): Unit = {
    groupMetadataManager.shutdown()
  }

  @Test
  def testLogInfoFromCleanupGroupMetadata(): Unit = {
    var expiredOffsets: Int = 0
    var infoCount = 0
    val gmm = new GroupMetadataManager(0, MetadataVersion.latest, offsetConfig, replicaManager, time, metrics) {
      override def cleanupGroupMetadata(groups: Iterable[GroupMetadata], requestLocal: RequestLocal,
                                        selector: GroupMetadata => Map[TopicPartition, OffsetAndMetadata]): Int = expiredOffsets

      override def info(msg: => String): Unit = infoCount += 1
    }
    gmm.startup(() => numOffsetsPartitions, false)
    try {
      // if there are no offsets to expire, we skip to log
      gmm.cleanupGroupMetadata()
      assertEquals(0, infoCount)
      // if there are offsets to expire, we should log info
      expiredOffsets = 100
      gmm.cleanupGroupMetadata()
      assertEquals(1, infoCount)
    } finally {
      gmm.shutdown()
    }
  }

  @Test
  def testLoadOffsetsWithoutGroup(): Unit = {
    val groupMetadataTopicPartition = groupTopicPartition
    val startOffset = 15L
    val groupEpoch = 2

    val committedOffsets = Map(
      new TopicPartition("foo", 0) -> 23L,
      new TopicPartition("foo", 1) -> 455L,
      new TopicPartition("bar", 0) -> 8992L
    )

    val offsetCommitRecords = createCommittedOffsetRecords(committedOffsets)
    val records = MemoryRecords.withRecords(startOffset, CompressionType.NONE, offsetCommitRecords.toArray: _*)
    expectGroupMetadataLoad(groupMetadataTopicPartition, startOffset, records)

    groupMetadataManager.loadGroupsAndOffsets(groupMetadataTopicPartition, groupEpoch, _ => (), 0L)

    val group = groupMetadataManager.getGroup(groupId).getOrElse(throw new AssertionError("Group was not loaded into the cache"))
    assertEquals(groupId, group.groupId)
    assertEquals(Empty, group.currentState)
    assertEquals(committedOffsets.size, group.allOffsets.size)
    committedOffsets.foreach { case (topicPartition, offset) =>
      assertEquals(Some(offset), group.offset(topicPartition).map(_.offset))
    }
  }

  @Test
  def testLoadEmptyGroupWithOffsets(): Unit = {
    val groupMetadataTopicPartition = groupTopicPartition
    val generation = 15
    val protocolType = "consumer"
    val startOffset = 15L
    val groupEpoch = 2
    val committedOffsets = Map(
      new TopicPartition("foo", 0) -> 23L,
      new TopicPartition("foo", 1) -> 455L,
      new TopicPartition("bar", 0) -> 8992L
    )

    val offsetCommitRecords = createCommittedOffsetRecords(committedOffsets)
    val groupMetadataRecord = buildEmptyGroupRecord(generation, protocolType)
    val records = MemoryRecords.withRecords(startOffset, CompressionType.NONE,
      (offsetCommitRecords ++ Seq(groupMetadataRecord)).toArray: _*)

    expectGroupMetadataLoad(groupMetadataTopicPartition, startOffset, records)

    groupMetadataManager.loadGroupsAndOffsets(groupMetadataTopicPartition, groupEpoch, _ => (), 0L)

    val group = groupMetadataManager.getGroup(groupId).getOrElse(throw new AssertionError("Group was not loaded into the cache"))
    assertEquals(groupId, group.groupId)
    assertEquals(Empty, group.currentState)
    assertEquals(generation, group.generationId)
    assertEquals(Some(protocolType), group.protocolType)
    assertNull(group.leaderOrNull)
    assertNull(group.protocolName.orNull)
    committedOffsets.foreach { case (topicPartition, offset) =>
      assertEquals(Some(offset), group.offset(topicPartition).map(_.offset))
    }
  }

  @Test
  def testLoadTransactionalOffsetsWithoutGroup(): Unit = {
    val groupMetadataTopicPartition = groupTopicPartition
    val producerId = 1000L
    val producerEpoch: Short = 2
    val groupEpoch = 2

    val committedOffsets = Map(
      new TopicPartition("foo", 0) -> 23L,
      new TopicPartition("foo", 1) -> 455L,
      new TopicPartition("bar", 0) -> 8992L
    )

    val buffer = ByteBuffer.allocate(1024)
    var nextOffset = 0
    nextOffset += appendTransactionalOffsetCommits(buffer, producerId, producerEpoch, nextOffset, committedOffsets)
    nextOffset += completeTransactionalOffsetCommit(buffer, producerId, producerEpoch, nextOffset, isCommit = true)
    buffer.flip()

    val records = MemoryRecords.readableRecords(buffer)
    expectGroupMetadataLoad(groupMetadataTopicPartition, 0, records)

    groupMetadataManager.loadGroupsAndOffsets(groupMetadataTopicPartition, groupEpoch, _ => (), 0L)

    val group = groupMetadataManager.getGroup(groupId).getOrElse(throw new AssertionError("Group was not loaded into the cache"))
    assertEquals(groupId, group.groupId)
    assertEquals(Empty, group.currentState)
    assertEquals(committedOffsets.size, group.allOffsets.size)
    committedOffsets.foreach { case (topicPartition, offset) =>
      assertEquals(Some(offset), group.offset(topicPartition).map(_.offset))
    }
  }

  @Test
  def testDoNotLoadAbortedTransactionalOffsetCommits(): Unit = {
    val groupMetadataTopicPartition = groupTopicPartition
    val producerId = 1000L
    val producerEpoch: Short = 2
    val groupEpoch = 2

    val abortedOffsets = Map(
      new TopicPartition("foo", 0) -> 23L,
      new TopicPartition("foo", 1) -> 455L,
      new TopicPartition("bar", 0) -> 8992L
    )

    val buffer = ByteBuffer.allocate(1024)
    var nextOffset = 0
    nextOffset += appendTransactionalOffsetCommits(buffer, producerId, producerEpoch, nextOffset, abortedOffsets)
    nextOffset += completeTransactionalOffsetCommit(buffer, producerId, producerEpoch, nextOffset, isCommit = false)
    buffer.flip()

    val records = MemoryRecords.readableRecords(buffer)
    expectGroupMetadataLoad(groupMetadataTopicPartition, 0, records)

    groupMetadataManager.loadGroupsAndOffsets(groupMetadataTopicPartition, groupEpoch, _ => (), 0L)

    // Since there are no committed offsets for the group, and there is no other group metadata, we don't expect the
    // group to be loaded.
    assertEquals(None, groupMetadataManager.getGroup(groupId))
  }

  @Test
  def testGroupLoadedWithPendingCommits(): Unit = {
    val groupMetadataTopicPartition = groupTopicPartition
    val producerId = 1000L
    val producerEpoch: Short = 2
    val groupEpoch = 2

    val foo0 = new TopicPartition("foo", 0)
    val foo1 = new TopicPartition("foo", 1)
    val bar0 = new TopicPartition("bar", 0)
    val pendingOffsets = Map(
      foo0 -> 23L,
      foo1 -> 455L,
      bar0 -> 8992L
    )

    val buffer = ByteBuffer.allocate(1024)
    var nextOffset = 0
    nextOffset += appendTransactionalOffsetCommits(buffer, producerId, producerEpoch, nextOffset, pendingOffsets)
    buffer.flip()

    val records = MemoryRecords.readableRecords(buffer)
    expectGroupMetadataLoad(groupMetadataTopicPartition, 0, records)

    groupMetadataManager.loadGroupsAndOffsets(groupMetadataTopicPartition, groupEpoch, _ => (), 0L)

    // The group should be loaded with pending offsets.
    val group = groupMetadataManager.getGroup(groupId).getOrElse(throw new AssertionError("Group was not loaded into the cache"))
    assertEquals(groupId, group.groupId)
    assertEquals(Empty, group.currentState)
    // Ensure that no offsets are materialized, but that we have offsets pending.
    assertEquals(0, group.allOffsets.size)
    assertTrue(group.hasOffsets)
    assertTrue(group.hasPendingOffsetCommitsFromProducer(producerId))
    assertTrue(group.hasPendingOffsetCommitsForTopicPartition(foo0))
    assertTrue(group.hasPendingOffsetCommitsForTopicPartition(foo1))
    assertTrue(group.hasPendingOffsetCommitsForTopicPartition(bar0))
  }

  @Test
  def testLoadWithCommittedAndAbortedTransactionalOffsetCommits(): Unit = {
    // A test which loads a log with a mix of committed and aborted transactional offset committed messages.
    val groupMetadataTopicPartition = groupTopicPartition
    val producerId = 1000L
    val producerEpoch: Short = 2
    val groupEpoch = 2

    val committedOffsets = Map(
      new TopicPartition("foo", 0) -> 23L,
      new TopicPartition("foo", 1) -> 455L,
      new TopicPartition("bar", 0) -> 8992L
    )

    val abortedOffsets = Map(
      new TopicPartition("foo", 2) -> 231L,
      new TopicPartition("foo", 3) -> 4551L,
      new TopicPartition("bar", 1) -> 89921L
    )

    val buffer = ByteBuffer.allocate(1024)
    var nextOffset = 0
    nextOffset += appendTransactionalOffsetCommits(buffer, producerId, producerEpoch, nextOffset, abortedOffsets)
    nextOffset += completeTransactionalOffsetCommit(buffer, producerId, producerEpoch, nextOffset, isCommit = false)
    nextOffset += appendTransactionalOffsetCommits(buffer, producerId, producerEpoch, nextOffset, committedOffsets)
    nextOffset += completeTransactionalOffsetCommit(buffer, producerId, producerEpoch, nextOffset, isCommit = true)
    buffer.flip()

    val records = MemoryRecords.readableRecords(buffer)
    expectGroupMetadataLoad(groupMetadataTopicPartition, 0, records)

    groupMetadataManager.loadGroupsAndOffsets(groupMetadataTopicPartition, groupEpoch, _ => (), 0L)

    val group = groupMetadataManager.getGroup(groupId).getOrElse(throw new AssertionError("Group was not loaded into the cache"))
    assertEquals(groupId, group.groupId)
    assertEquals(Empty, group.currentState)
    // Ensure that only the committed offsets are materialized, and that there are no pending commits for the producer.
    // This allows us to be certain that the aborted offset commits are truly discarded.
    assertEquals(committedOffsets.size, group.allOffsets.size)
    committedOffsets.foreach { case (topicPartition, offset) =>
      assertEquals(Some(offset), group.offset(topicPartition).map(_.offset))
    }
    assertFalse(group.hasPendingOffsetCommitsFromProducer(producerId))
  }

  @Test
  def testLoadWithCommittedAndAbortedAndPendingTransactionalOffsetCommits(): Unit = {
    val groupMetadataTopicPartition = groupTopicPartition
    val producerId = 1000L
    val producerEpoch: Short = 2
    val groupEpoch = 2

    val committedOffsets = Map(
      new TopicPartition("foo", 0) -> 23L,
      new TopicPartition("foo", 1) -> 455L,
      new TopicPartition("bar", 0) -> 8992L
    )

    val foo3 = new TopicPartition("foo", 3)

    val abortedOffsets = Map(
      new TopicPartition("foo", 2) -> 231L,
      foo3 -> 4551L,
      new TopicPartition("bar", 1) -> 89921L
    )

    val pendingOffsets = Map(
      foo3 -> 2312L,
      new TopicPartition("foo", 4) -> 45512L,
      new TopicPartition("bar", 2) -> 899212L
    )

    val buffer = ByteBuffer.allocate(1024)
    var nextOffset = 0
    val commitOffsetsLogPosition = nextOffset
    nextOffset += appendTransactionalOffsetCommits(buffer, producerId, producerEpoch, nextOffset, committedOffsets)
    nextOffset += completeTransactionalOffsetCommit(buffer, producerId, producerEpoch, nextOffset, isCommit = true)
    nextOffset += appendTransactionalOffsetCommits(buffer, producerId, producerEpoch, nextOffset, abortedOffsets)
    nextOffset += completeTransactionalOffsetCommit(buffer, producerId, producerEpoch, nextOffset, isCommit = false)
    nextOffset += appendTransactionalOffsetCommits(buffer, producerId, producerEpoch, nextOffset, pendingOffsets)
    buffer.flip()

    val records = MemoryRecords.readableRecords(buffer)
    expectGroupMetadataLoad(groupMetadataTopicPartition, 0, records)

    groupMetadataManager.loadGroupsAndOffsets(groupMetadataTopicPartition, groupEpoch, _ => (), 0L)

    val group = groupMetadataManager.getGroup(groupId).getOrElse(throw new AssertionError("Group was not loaded into the cache"))
    assertEquals(groupId, group.groupId)
    assertEquals(Empty, group.currentState)

    // Ensure that only the committed offsets are materialized, and that there are no pending commits for the producer.
    // This allows us to be certain that the aborted offset commits are truly discarded.
    assertEquals(committedOffsets.size, group.allOffsets.size)
    committedOffsets.foreach { case (topicPartition, offset) =>
      assertEquals(Some(offset), group.offset(topicPartition).map(_.offset))
      assertEquals(Some(commitOffsetsLogPosition), group.offsetWithRecordMetadata(topicPartition).head.appendedBatchOffset)
    }

    // We should have pending commits.
    assertTrue(group.hasPendingOffsetCommitsFromProducer(producerId))
    assertTrue(group.hasPendingOffsetCommitsForTopicPartition(foo3))

    // The loaded pending commits should materialize after a commit marker comes in.
    groupMetadataManager.handleTxnCompletion(producerId, List(groupMetadataTopicPartition.partition).toSet, isCommit = true)
    assertFalse(group.hasPendingOffsetCommitsFromProducer(producerId))
    pendingOffsets.foreach { case (topicPartition, offset) =>
      assertEquals(Some(offset), group.offset(topicPartition).map(_.offset))
    }
  }

  @Test
  def testLoadTransactionalOffsetCommitsFromMultipleProducers(): Unit = {
    val groupMetadataTopicPartition = groupTopicPartition
    val firstProducerId = 1000L
    val firstProducerEpoch: Short = 2
    val secondProducerId = 1001L
    val secondProducerEpoch: Short = 3
    val groupEpoch = 2

    val committedOffsetsFirstProducer = Map(
      new TopicPartition("foo", 0) -> 23L,
      new TopicPartition("foo", 1) -> 455L,
      new TopicPartition("bar", 0) -> 8992L
    )

    val committedOffsetsSecondProducer = Map(
      new TopicPartition("foo", 2) -> 231L,
      new TopicPartition("foo", 3) -> 4551L,
      new TopicPartition("bar", 1) -> 89921L
    )

    val buffer = ByteBuffer.allocate(1024)
    var nextOffset = 0L

    val firstProduceRecordOffset = nextOffset
    nextOffset += appendTransactionalOffsetCommits(buffer, firstProducerId, firstProducerEpoch, nextOffset, committedOffsetsFirstProducer)
    nextOffset += completeTransactionalOffsetCommit(buffer, firstProducerId, firstProducerEpoch, nextOffset, isCommit = true)

    val secondProducerRecordOffset = nextOffset
    nextOffset += appendTransactionalOffsetCommits(buffer, secondProducerId, secondProducerEpoch, nextOffset, committedOffsetsSecondProducer)
    nextOffset += completeTransactionalOffsetCommit(buffer, secondProducerId, secondProducerEpoch, nextOffset, isCommit = true)
    buffer.flip()

    val records = MemoryRecords.readableRecords(buffer)
    expectGroupMetadataLoad(groupMetadataTopicPartition, 0, records)

    groupMetadataManager.loadGroupsAndOffsets(groupMetadataTopicPartition, groupEpoch, _ => (), 0L)

    val group = groupMetadataManager.getGroup(groupId).getOrElse(throw new AssertionError("Group was not loaded into the cache"))
    assertEquals(groupId, group.groupId)
    assertEquals(Empty, group.currentState)

    // Ensure that only the committed offsets are materialized, and that there are no pending commits for the producer.
    // This allows us to be certain that the aborted offset commits are truly discarded.
    assertEquals(committedOffsetsFirstProducer.size + committedOffsetsSecondProducer.size, group.allOffsets.size)
    committedOffsetsFirstProducer.foreach { case (topicPartition, offset) =>
      assertEquals(Some(offset), group.offset(topicPartition).map(_.offset))
      assertEquals(Some(firstProduceRecordOffset), group.offsetWithRecordMetadata(topicPartition).head.appendedBatchOffset)
    }
    committedOffsetsSecondProducer.foreach { case (topicPartition, offset) =>
      assertEquals(Some(offset), group.offset(topicPartition).map(_.offset))
      assertEquals(Some(secondProducerRecordOffset), group.offsetWithRecordMetadata(topicPartition).head.appendedBatchOffset)
    }
  }

  @Test
  def testGroupLoadWithConsumerAndTransactionalOffsetCommitsConsumerWins(): Unit = {
    val groupMetadataTopicPartition = groupTopicPartition
    val producerId = 1000L
    val producerEpoch: Short = 2
    val groupEpoch = 2

    val transactionalOffsetCommits = Map(
      new TopicPartition("foo", 0) -> 23L
    )

    val consumerOffsetCommits = Map(
      new TopicPartition("foo", 0) -> 24L
    )

    val buffer = ByteBuffer.allocate(1024)
    var nextOffset = 0
    nextOffset += appendTransactionalOffsetCommits(buffer, producerId, producerEpoch, nextOffset, transactionalOffsetCommits)
    val consumerRecordOffset = nextOffset
    nextOffset += appendConsumerOffsetCommit(buffer, nextOffset, consumerOffsetCommits)
    nextOffset += completeTransactionalOffsetCommit(buffer, producerId, producerEpoch, nextOffset, isCommit = true)
    buffer.flip()

    val records = MemoryRecords.readableRecords(buffer)
    expectGroupMetadataLoad(groupMetadataTopicPartition, 0, records)

    groupMetadataManager.loadGroupsAndOffsets(groupMetadataTopicPartition, groupEpoch, _ => (), 0L)

    // The group should be loaded with pending offsets.
    val group = groupMetadataManager.getGroup(groupId).getOrElse(throw new AssertionError("Group was not loaded into the cache"))
    assertEquals(groupId, group.groupId)
    assertEquals(Empty, group.currentState)
    assertEquals(1, group.allOffsets.size)
    assertTrue(group.hasOffsets)
    assertFalse(group.hasPendingOffsetCommitsFromProducer(producerId))
    assertEquals(consumerOffsetCommits.size, group.allOffsets.size)
    consumerOffsetCommits.foreach { case (topicPartition, offset) =>
      assertEquals(Some(offset), group.offset(topicPartition).map(_.offset))
      assertEquals(Some(consumerRecordOffset), group.offsetWithRecordMetadata(topicPartition).head.appendedBatchOffset)
    }
  }

  @Test
  def testGroupLoadWithConsumerAndTransactionalOffsetCommitsTransactionWins(): Unit = {
    val groupMetadataTopicPartition = groupTopicPartition
    val producerId = 1000L
    val producerEpoch: Short = 2
    val groupEpoch = 2

    val transactionalOffsetCommits = Map(
      new TopicPartition("foo", 0) -> 23L
    )

    val consumerOffsetCommits = Map(
      new TopicPartition("foo", 0) -> 24L
    )

    val buffer = ByteBuffer.allocate(1024)
    var nextOffset = 0
    nextOffset += appendConsumerOffsetCommit(buffer, nextOffset, consumerOffsetCommits)
    nextOffset += appendTransactionalOffsetCommits(buffer, producerId, producerEpoch, nextOffset, transactionalOffsetCommits)
    nextOffset += completeTransactionalOffsetCommit(buffer, producerId, producerEpoch, nextOffset, isCommit = true)
    buffer.flip()

    val records = MemoryRecords.readableRecords(buffer)
    expectGroupMetadataLoad(groupMetadataTopicPartition, 0, records)

    groupMetadataManager.loadGroupsAndOffsets(groupMetadataTopicPartition, groupEpoch, _ => (), 0L)

    // The group should be loaded with pending offsets.
    val group = groupMetadataManager.getGroup(groupId).getOrElse(throw new AssertionError("Group was not loaded into the cache"))
    assertEquals(groupId, group.groupId)
    assertEquals(Empty, group.currentState)
    assertEquals(1, group.allOffsets.size)
    assertTrue(group.hasOffsets)
    assertFalse(group.hasPendingOffsetCommitsFromProducer(producerId))
    assertEquals(consumerOffsetCommits.size, group.allOffsets.size)
    transactionalOffsetCommits.foreach { case (topicPartition, offset) =>
      assertEquals(Some(offset), group.offset(topicPartition).map(_.offset))
    }
  }

  @Test
  def testGroupNotExists(): Unit = {
    // group is not owned
    assertFalse(groupMetadataManager.groupNotExists(groupId))

    groupMetadataManager.addOwnedPartition(groupPartitionId)
    // group is owned but does not exist yet
    assertTrue(groupMetadataManager.groupNotExists(groupId))

    val group = new GroupMetadata(groupId, Empty, time)
    groupMetadataManager.addGroup(group)

    // group is owned but not Dead
    assertFalse(groupMetadataManager.groupNotExists(groupId))

    group.transitionTo(Dead)
    // group is owned and Dead
    assertTrue(groupMetadataManager.groupNotExists(groupId))
  }

  private def appendConsumerOffsetCommit(buffer: ByteBuffer, baseOffset: Long, offsets: Map[TopicPartition, Long]) = {
    val builder = MemoryRecords.builder(buffer, CompressionType.NONE, TimestampType.LOG_APPEND_TIME, baseOffset)
    val commitRecords = createCommittedOffsetRecords(offsets)
    commitRecords.foreach(builder.append)
    builder.build()
    offsets.size
  }

  private def appendTransactionalOffsetCommits(buffer: ByteBuffer, producerId: Long, producerEpoch: Short,
                                               baseOffset: Long, offsets: Map[TopicPartition, Long]): Int = {
    val builder = MemoryRecords.builder(buffer, CompressionType.NONE, baseOffset, producerId, producerEpoch, 0, true)
    val commitRecords = createCommittedOffsetRecords(offsets)
    commitRecords.foreach(builder.append)
    builder.build()
    offsets.size
  }

  private def completeTransactionalOffsetCommit(buffer: ByteBuffer, producerId: Long, producerEpoch: Short, baseOffset: Long,
                                                isCommit: Boolean): Int = {
    val builder = MemoryRecords.builder(buffer, RecordBatch.MAGIC_VALUE_V2, CompressionType.NONE,
      TimestampType.LOG_APPEND_TIME, baseOffset, time.milliseconds(), producerId, producerEpoch, 0, true, true,
      RecordBatch.NO_PARTITION_LEADER_EPOCH)
    val controlRecordType = if (isCommit) ControlRecordType.COMMIT else ControlRecordType.ABORT
    builder.appendEndTxnMarker(time.milliseconds(), new EndTransactionMarker(controlRecordType, 0))
    builder.build()
    1
  }

  @Test
  def testLoadOffsetsWithTombstones(): Unit = {
    val groupMetadataTopicPartition = groupTopicPartition
    val startOffset = 15L
    val groupEpoch = 2

    val tombstonePartition = new TopicPartition("foo", 1)
    val committedOffsets = Map(
      new TopicPartition("foo", 0) -> 23L,
      tombstonePartition -> 455L,
      new TopicPartition("bar", 0) -> 8992L
    )

    val offsetCommitRecords = createCommittedOffsetRecords(committedOffsets)
    val tombstone = new SimpleRecord(GroupMetadataManager.offsetCommitKey(groupId, tombstonePartition), null)
    val records = MemoryRecords.withRecords(startOffset, CompressionType.NONE,
      (offsetCommitRecords ++ Seq(tombstone)).toArray: _*)

    expectGroupMetadataLoad(groupMetadataTopicPartition, startOffset, records)

    groupMetadataManager.loadGroupsAndOffsets(groupMetadataTopicPartition, groupEpoch, _ => (), 0L)

    val group = groupMetadataManager.getGroup(groupId).getOrElse(throw new AssertionError("Group was not loaded into the cache"))
    assertEquals(groupId, group.groupId)
    assertEquals(Empty, group.currentState)
    assertEquals(committedOffsets.size - 1, group.allOffsets.size)
    committedOffsets.foreach { case (topicPartition, offset) =>
      if (topicPartition == tombstonePartition)
        assertEquals(None, group.offset(topicPartition))
      else
        assertEquals(Some(offset), group.offset(topicPartition).map(_.offset))
    }
  }

  @Test
  def testLoadOffsetsAndGroup(): Unit = {
    loadOffsetsAndGroup(groupTopicPartition, 2)
  }

  def loadOffsetsAndGroup(groupMetadataTopicPartition: TopicPartition, groupEpoch: Int): GroupMetadata = {
    val generation = 935
    val protocolType = "consumer"
    val protocol = "range"
    val startOffset = 15L
    val committedOffsets = Map(
      new TopicPartition("foo", 0) -> 23L,
      new TopicPartition("foo", 1) -> 455L,
      new TopicPartition("bar", 0) -> 8992L
    )

    val offsetCommitRecords = createCommittedOffsetRecords(committedOffsets)
    val memberId = "98098230493"
    val groupMetadataRecord = buildStableGroupRecordWithMember(generation, protocolType, protocol, memberId)

    val records = MemoryRecords.withRecords(startOffset, CompressionType.NONE,
      (offsetCommitRecords ++ Seq(groupMetadataRecord)).toArray: _*)

    expectGroupMetadataLoad(groupMetadataTopicPartition, startOffset, records)

    groupMetadataManager.loadGroupsAndOffsets(groupMetadataTopicPartition, groupEpoch, _ => (), 0L)

    val group = groupMetadataManager.getGroup(groupId).getOrElse(throw new AssertionError("Group was not loaded into the cache"))
    assertEquals(groupId, group.groupId)
    assertEquals(Stable, group.currentState)
    assertEquals(memberId, group.leaderOrNull)
    assertEquals(generation, group.generationId)
    assertEquals(Some(protocolType), group.protocolType)
    assertEquals(protocol, group.protocolName.orNull)
    assertEquals(Set(memberId), group.allMembers)
    assertEquals(committedOffsets.size, group.allOffsets.size)
    committedOffsets.foreach { case (topicPartition, offset) =>
      assertEquals(Some(offset), group.offset(topicPartition).map(_.offset))
      assertTrue(group.offset(topicPartition).map(_.expireTimestamp).contains(None))
    }
    group
  }

  @Test
  def testLoadOffsetsAndGroupIgnored(): Unit = {
    val groupEpoch = 2
    loadOffsetsAndGroup(groupTopicPartition, groupEpoch)
    assertEquals(groupEpoch, groupMetadataManager.epochForPartitionId.get(groupTopicPartition.partition()))

    groupMetadataManager.removeGroupsAndOffsets(groupTopicPartition, OptionalInt.of(groupEpoch), _ => ())
    assertTrue(groupMetadataManager.getGroup(groupId).isEmpty,
      "Removed group remained in cache")
    assertEquals(groupEpoch, groupMetadataManager.epochForPartitionId.get(groupTopicPartition.partition()))

    groupMetadataManager.loadGroupsAndOffsets(groupTopicPartition, groupEpoch - 1, _ => (), 0L)
    assertTrue(groupMetadataManager.getGroup(groupId).isEmpty,
      "Removed group remained in cache")
    assertEquals(groupEpoch, groupMetadataManager.epochForPartitionId.get(groupTopicPartition.partition()))
  }

  @Test
  def testUnloadOffsetsAndGroup(): Unit = {
    val groupEpoch = 2
    loadOffsetsAndGroup(groupTopicPartition, groupEpoch)

    groupMetadataManager.removeGroupsAndOffsets(groupTopicPartition, OptionalInt.of(groupEpoch), _ => ())
    assertEquals(groupEpoch, groupMetadataManager.epochForPartitionId.get(groupTopicPartition.partition()))
    assertTrue(groupMetadataManager.getGroup(groupId).isEmpty,
    "Removed group remained in cache")
  }

  @Test
  def testUnloadOffsetsAndGroupIgnored(): Unit = {
    val groupEpoch = 2
    val initiallyLoaded = loadOffsetsAndGroup(groupTopicPartition, groupEpoch)

    groupMetadataManager.removeGroupsAndOffsets(groupTopicPartition, OptionalInt.of(groupEpoch - 1), _ => ())
    assertEquals(groupEpoch, groupMetadataManager.epochForPartitionId.get(groupTopicPartition.partition()))
    val group = groupMetadataManager.getGroup(groupId).getOrElse(throw new AssertionError("Group was not loaded into the cache"))
    assertEquals(initiallyLoaded.groupId, group.groupId)
    assertEquals(initiallyLoaded.currentState, group.currentState)
    assertEquals(initiallyLoaded.leaderOrNull, group.leaderOrNull)
    assertEquals(initiallyLoaded.generationId, group.generationId)
    assertEquals(initiallyLoaded.protocolType, group.protocolType)
    assertEquals(initiallyLoaded.protocolName.orNull, group.protocolName.orNull)
    assertEquals(initiallyLoaded.allMembers, group.allMembers)
    assertEquals(initiallyLoaded.allOffsets.size, group.allOffsets.size)
    initiallyLoaded.allOffsets.foreach { case (topicPartition, offset) =>
      assertEquals(Some(offset), group.offset(topicPartition))
      assertTrue(group.offset(topicPartition).map(_.expireTimestamp).contains(None))
    }
  }

  @Test
  def testUnloadOffsetsAndGroupIgnoredAfterStopReplica(): Unit = {
    val groupEpoch = 2
    val initiallyLoaded = loadOffsetsAndGroup(groupTopicPartition, groupEpoch)

    groupMetadataManager.removeGroupsAndOffsets(groupTopicPartition, OptionalInt.empty, _ => ())
    assertTrue(groupMetadataManager.getGroup(groupId).isEmpty,
      "Removed group remained in cache")
    assertEquals(groupEpoch, groupMetadataManager.epochForPartitionId.get(groupTopicPartition.partition()),
    "Replica which was stopped still in epochForPartitionId")

    loadOffsetsAndGroup(groupTopicPartition, groupEpoch + 1)
    val group = groupMetadataManager.getGroup(groupId).getOrElse(throw new AssertionError("Group was not loaded into the cache"))
    assertEquals(initiallyLoaded.groupId, group.groupId)
    assertEquals(initiallyLoaded.currentState, group.currentState)
    assertEquals(initiallyLoaded.leaderOrNull, group.leaderOrNull)
    assertEquals(initiallyLoaded.generationId, group.generationId)
    assertEquals(initiallyLoaded.protocolType, group.protocolType)
    assertEquals(initiallyLoaded.protocolName.orNull, group.protocolName.orNull)
    assertEquals(initiallyLoaded.allMembers, group.allMembers)
    assertEquals(initiallyLoaded.allOffsets.size, group.allOffsets.size)
    initiallyLoaded.allOffsets.foreach { case (topicPartition, offset) =>
      assertEquals(Some(offset), group.offset(topicPartition))
      assertTrue(group.offset(topicPartition).map(_.expireTimestamp).contains(None))
    }
  }

  @Test
  def testLoadGroupWithTombstone(): Unit = {
    val groupMetadataTopicPartition = groupTopicPartition
    val startOffset = 15L
    val groupEpoch = 2
    val memberId = "98098230493"
    val groupMetadataRecord = buildStableGroupRecordWithMember(generation = 15,
      protocolType = "consumer", protocol = "range", memberId)
    val groupMetadataTombstone = new SimpleRecord(GroupMetadataManager.groupMetadataKey(groupId), null)
    val records = MemoryRecords.withRecords(startOffset, CompressionType.NONE,
      Seq(groupMetadataRecord, groupMetadataTombstone).toArray: _*)

    expectGroupMetadataLoad(groupMetadataTopicPartition, startOffset, records)

    groupMetadataManager.loadGroupsAndOffsets(groupMetadataTopicPartition, groupEpoch, _ => (), 0L)

    assertEquals(None, groupMetadataManager.getGroup(groupId))
  }

  @Test
  def testLoadGroupWithLargeGroupMetadataRecord(): Unit = {
    val groupMetadataTopicPartition = groupTopicPartition
    val startOffset = 15L
    val groupEpoch = 2
    val committedOffsets = Map(
      new TopicPartition("foo", 0) -> 23L,
      new TopicPartition("foo", 1) -> 455L,
      new TopicPartition("bar", 0) -> 8992L
    )

    // create a GroupMetadata record larger then offsets.load.buffer.size (here at least 16 bytes larger)
    val assignmentSize = OffsetConfig.DEFAULT_LOAD_BUFFER_SIZE + 16
    val memberId = "98098230493"

    val offsetCommitRecords = createCommittedOffsetRecords(committedOffsets)
    val groupMetadataRecord = buildStableGroupRecordWithMember(generation = 15,
      protocolType = "consumer", protocol = "range", memberId, new Array[Byte](assignmentSize))
    val records = MemoryRecords.withRecords(startOffset, CompressionType.NONE,
      (offsetCommitRecords ++ Seq(groupMetadataRecord)).toArray: _*)

    expectGroupMetadataLoad(groupMetadataTopicPartition, startOffset, records)

    groupMetadataManager.loadGroupsAndOffsets(groupMetadataTopicPartition, groupEpoch, _ => (), 0L)

    val group = groupMetadataManager.getGroup(groupId).getOrElse(throw new AssertionError("Group was not loaded into the cache"))
    committedOffsets.foreach { case (topicPartition, offset) =>
      assertEquals(Some(offset), group.offset(topicPartition).map(_.offset))
    }
  }

  @Test
  def testLoadGroupAndOffsetsWithCorruptedLog(): Unit = {
    // Simulate a case where startOffset < endOffset but log is empty. This could theoretically happen
    // when all the records are expired and the active segment is truncated or when the partition
    // is accidentally corrupted.
    val startOffset = 0L
    val endOffset = 10L
    val groupEpoch = 2

    val logMock: UnifiedLog = mock(classOf[UnifiedLog])
    when(replicaManager.getLog(groupTopicPartition)).thenReturn(Some(logMock))
    expectGroupMetadataLoad(logMock, startOffset, MemoryRecords.EMPTY)
    when(replicaManager.getLogEndOffset(groupTopicPartition)).thenReturn(Some(endOffset))
    groupMetadataManager.loadGroupsAndOffsets(groupTopicPartition, groupEpoch, _ => (), 0L)

    verify(logMock).logStartOffset
    verify(logMock).read(ArgumentMatchers.eq(startOffset),
      maxLength = anyInt(),
      isolation = ArgumentMatchers.eq(FetchIsolation.LOG_END),
      minOneMessage = ArgumentMatchers.eq(true))
    verify(replicaManager).getLog(groupTopicPartition)
    verify(replicaManager, times(2)).getLogEndOffset(groupTopicPartition)

    assertFalse(groupMetadataManager.isPartitionLoading(groupTopicPartition.partition()))
  }

  @Test
  def testOffsetWriteAfterGroupRemoved(): Unit = {
    // this test case checks the following scenario:
    // 1. the group exists at some point in time, but is later removed (because all members left)
    // 2. a "simple" consumer (i.e. not a consumer group) then uses the same groupId to commit some offsets

    val groupMetadataTopicPartition = groupTopicPartition
    val generation = 293
    val protocolType = "consumer"
    val protocol = "range"
    val startOffset = 15L
    val groupEpoch = 2

    val committedOffsets = Map(
      new TopicPartition("foo", 0) -> 23L,
      new TopicPartition("foo", 1) -> 455L,
      new TopicPartition("bar", 0) -> 8992L
    )
    val offsetCommitRecords = createCommittedOffsetRecords(committedOffsets)
    val memberId = "98098230493"
    val groupMetadataRecord = buildStableGroupRecordWithMember(generation, protocolType, protocol, memberId)
    val groupMetadataTombstone = new SimpleRecord(GroupMetadataManager.groupMetadataKey(groupId), null)
    val records = MemoryRecords.withRecords(startOffset, CompressionType.NONE,
      (Seq(groupMetadataRecord, groupMetadataTombstone) ++ offsetCommitRecords).toArray: _*)

    expectGroupMetadataLoad(groupMetadataTopicPartition, startOffset, records)

    groupMetadataManager.loadGroupsAndOffsets(groupMetadataTopicPartition, groupEpoch, _ => (), 0L)

    val group = groupMetadataManager.getGroup(groupId).getOrElse(throw new AssertionError("Group was not loaded into the cache"))
    assertEquals(groupId, group.groupId)
    assertEquals(Empty, group.currentState)
    assertEquals(committedOffsets.size, group.allOffsets.size)
    committedOffsets.foreach { case (topicPartition, offset) =>
      assertEquals(Some(offset), group.offset(topicPartition).map(_.offset))
    }
  }

  @Test
  def testLoadGroupAndOffsetsFromDifferentSegments(): Unit = {
    val generation = 293
    val protocolType = "consumer"
    val protocol = "range"
    val startOffset = 15L
    val groupEpoch = 2
    val tp0 = new TopicPartition("foo", 0)
    val tp1 = new TopicPartition("foo", 1)
    val tp2 = new TopicPartition("bar", 0)
    val tp3 = new TopicPartition("xxx", 0)

    val fileRecordsMock: FileRecords = mock(classOf[FileRecords])
    val logMock: UnifiedLog = mock(classOf[UnifiedLog])
    when(replicaManager.getLog(groupTopicPartition)).thenReturn(Some(logMock))

    val segment1MemberId = "a"
    val segment1Offsets = Map(tp0 -> 23L, tp1 -> 455L, tp3 -> 42L)
    val segment1Records = MemoryRecords.withRecords(startOffset, CompressionType.NONE,
      (createCommittedOffsetRecords(segment1Offsets) ++ Seq(buildStableGroupRecordWithMember(
        generation, protocolType, protocol, segment1MemberId))).toArray: _*)
    val segment1End = startOffset + segment1Records.records.asScala.size

    val segment2MemberId = "b"
    val segment2Offsets = Map(tp0 -> 33L, tp2 -> 8992L, tp3 -> 10L)
    val segment2Records = MemoryRecords.withRecords(segment1End, CompressionType.NONE,
      (createCommittedOffsetRecords(segment2Offsets) ++ Seq(buildStableGroupRecordWithMember(
        generation, protocolType, protocol, segment2MemberId))).toArray: _*)
    val segment2End = segment1End + segment2Records.records.asScala.size

    when(logMock.logStartOffset)
      .thenReturn(segment1End)
      .thenReturn(segment2End)
    when(logMock.read(ArgumentMatchers.eq(segment1End),
      maxLength = anyInt(),
      isolation = ArgumentMatchers.eq(FetchIsolation.LOG_END),
      minOneMessage = ArgumentMatchers.eq(true)))
      .thenReturn(new FetchDataInfo(new LogOffsetMetadata(segment1End), fileRecordsMock))
    when(logMock.read(ArgumentMatchers.eq(segment2End),
      maxLength = anyInt(),
      isolation = ArgumentMatchers.eq(FetchIsolation.LOG_END),
      minOneMessage = ArgumentMatchers.eq(true)))
      .thenReturn(new FetchDataInfo(new LogOffsetMetadata(segment2End), fileRecordsMock))
    when(fileRecordsMock.sizeInBytes())
      .thenReturn(segment1Records.sizeInBytes)
      .thenReturn(segment2Records.sizeInBytes)

    val bufferCapture: ArgumentCaptor[ByteBuffer] = ArgumentCaptor.forClass(classOf[ByteBuffer])
    when(fileRecordsMock.readInto(bufferCapture.capture(), anyInt()))
      .thenAnswer(_ => {
      val buffer = bufferCapture.getValue
      buffer.put(segment1Records.buffer.duplicate)
      buffer.flip()
    }).thenAnswer(_ => {
      val buffer = bufferCapture.getValue
      buffer.put(segment2Records.buffer.duplicate)
      buffer.flip()
    })

    when(replicaManager.getLogEndOffset(groupTopicPartition)).thenReturn(Some(segment2End))

    groupMetadataManager.loadGroupsAndOffsets(groupTopicPartition, groupEpoch, _ => (), 0L)

    val group = groupMetadataManager.getGroup(groupId).getOrElse(throw new AssertionError("Group was not loaded into the cache"))
    assertEquals(groupId, group.groupId)
    assertEquals(Stable, group.currentState)

    assertEquals(segment2MemberId, group.leaderOrNull, "segment2 group record member should be elected")
    assertEquals(Set(segment2MemberId), group.allMembers, "segment2 group record member should be only member")

    // offsets of segment1 should be overridden by segment2 offsets of the same topic partitions
    val committedOffsets = segment1Offsets ++ segment2Offsets
    assertEquals(committedOffsets.size, group.allOffsets.size)
    committedOffsets.foreach { case (topicPartition, offset) =>
      assertEquals(Some(offset), group.offset(topicPartition).map(_.offset))
    }
  }

  @Test
  def testAddGroup(): Unit = {
    val group = new GroupMetadata("foo", Empty, time)
    assertEquals(group, groupMetadataManager.addGroup(group))
    assertEquals(group, groupMetadataManager.addGroup(new GroupMetadata("foo", Empty, time)))
  }

  @Test
  def testloadGroupWithStaticMember(): Unit = {
    val generation = 27
    val protocolType = "consumer"
    val staticMemberId = "staticMemberId"
    val dynamicMemberId = "dynamicMemberId"

    val staticMember = new MemberMetadata(staticMemberId, Some(groupInstanceId), "", "", rebalanceTimeout, sessionTimeout,
      protocolType, List(("protocol", Array[Byte]())))

    val dynamicMember = new MemberMetadata(dynamicMemberId, None, "", "", rebalanceTimeout, sessionTimeout,
      protocolType, List(("protocol", Array[Byte]())))

    val members = Seq(staticMember, dynamicMember)

    val group = GroupMetadata.loadGroup(groupId, Empty, generation, protocolType, null, null, None, members, time)

    assertTrue(group.is(Empty))
    assertEquals(generation, group.generationId)
    assertEquals(Some(protocolType), group.protocolType)
    assertTrue(group.has(staticMemberId))
    assertTrue(group.has(dynamicMemberId))
    assertTrue(group.hasStaticMember(groupInstanceId))
    assertEquals(Some(staticMemberId), group.currentStaticMemberId(groupInstanceId))
  }

  @Test
  def testLoadConsumerGroup(): Unit = {
    val generation = 27
    val protocolType = "consumer"
    val protocol = "protocol"
    val memberId = "member1"
    val topic = "foo"

    val subscriptions = List(
      ("protocol", ConsumerProtocol.serializeSubscription(new Subscription(List(topic).asJava)).array())
    )

    val member = new MemberMetadata(memberId, Some(groupInstanceId), "", "", rebalanceTimeout,
      sessionTimeout, protocolType, subscriptions)

    val members = Seq(member)

    val group = GroupMetadata.loadGroup(groupId, Stable, generation, protocolType, protocol, null, None,
      members, time)

    assertTrue(group.is(Stable))
    assertEquals(generation, group.generationId)
    assertEquals(Some(protocolType), group.protocolType)
    assertEquals(protocol, group.protocolName.orNull)
    assertEquals(Some(Set(topic)), group.getSubscribedTopics)
    assertTrue(group.has(memberId))
  }

  @Test
  def testLoadEmptyConsumerGroup(): Unit = {
    val generation = 27
    val protocolType = "consumer"

    val group = GroupMetadata.loadGroup(groupId, Empty, generation, protocolType, null, null, None,
      Seq(), time)

    assertTrue(group.is(Empty))
    assertEquals(generation, group.generationId)
    assertEquals(Some(protocolType), group.protocolType)
    assertNull(group.protocolName.orNull)
    assertEquals(Some(Set.empty), group.getSubscribedTopics)
  }

  @Test
  def testLoadConsumerGroupWithFaultyConsumerProtocol(): Unit = {
    val generation = 27
    val protocolType = "consumer"
    val protocol = "protocol"
    val memberId = "member1"

    val subscriptions = List(("protocol", Array[Byte]()))

    val member = new MemberMetadata(memberId, Some(groupInstanceId), "", "", rebalanceTimeout,
      sessionTimeout, protocolType, subscriptions)

    val members = Seq(member)

    val group = GroupMetadata.loadGroup(groupId, Stable, generation, protocolType, protocol, null, None,
      members, time)

    assertTrue(group.is(Stable))
    assertEquals(generation, group.generationId)
    assertEquals(Some(protocolType), group.protocolType)
    assertEquals(protocol, group.protocolName.orNull)
    assertEquals(None, group.getSubscribedTopics)
    assertTrue(group.has(memberId))
  }

  @Test
  def testShouldThrowExceptionForUnsupportedGroupMetadataVersion(): Unit = {
    val generation = 1
    val protocol = "range"
    val memberId = "memberId"
    val unsupportedVersion = Short.MinValue

    // put the unsupported version as the version value
    val groupMetadataRecordValue = buildStableGroupRecordWithMember(generation, protocolType, protocol, memberId)
      .value().putShort(unsupportedVersion)
    // reset the position to the starting position 0 so that it can read the data in correct order
    groupMetadataRecordValue.position(0)

    val e = assertThrows(classOf[IllegalStateException],
      () => GroupMetadataManager.readGroupMessageValue(groupId, groupMetadataRecordValue, time))
    assertEquals(s"Unknown group metadata message version: $unsupportedVersion", e.getMessage)
  }

  @Test
  def testCurrentStateTimestampForAllGroupMetadataVersions(): Unit = {
    val generation = 1
    val protocol = "range"
    val memberId = "memberId"

    for (metadataVersion <- MetadataVersion.VERSIONS) {
      val groupMetadataRecord = buildStableGroupRecordWithMember(generation, protocolType, protocol, memberId, metadataVersion = metadataVersion)

      val deserializedGroupMetadata = GroupMetadataManager.readGroupMessageValue(groupId, groupMetadataRecord.value(), time)
      // GROUP_METADATA_VALUE_SCHEMA_V2 or higher should correctly set the currentStateTimestamp
      if (metadataVersion.isAtLeast(IBP_2_1_IV0))
        assertEquals(Some(time.milliseconds()), deserializedGroupMetadata.currentStateTimestamp,
          s"the metadataVersion $metadataVersion doesn't set the currentStateTimestamp correctly.")
      else
        assertTrue(deserializedGroupMetadata.currentStateTimestamp.isEmpty,
          s"the metadataVersion $metadataVersion should not set the currentStateTimestamp.")
    }
  }

  @Test
  def testReadFromOldGroupMetadata(): Unit = {
    val generation = 1
    val protocol = "range"
    val memberId = "memberId"
    val oldMetadataVersions = Array(IBP_0_9_0, IBP_0_10_1_IV0, IBP_2_1_IV0)

    for (metadataVersion <- oldMetadataVersions) {
      val groupMetadataRecord = buildStableGroupRecordWithMember(generation, protocolType, protocol, memberId, metadataVersion = metadataVersion)

      val deserializedGroupMetadata = GroupMetadataManager.readGroupMessageValue(groupId, groupMetadataRecord.value(), time)
      assertEquals(groupId, deserializedGroupMetadata.groupId)
      assertEquals(generation, deserializedGroupMetadata.generationId)
      assertEquals(protocolType, deserializedGroupMetadata.protocolType.get)
      assertEquals(protocol, deserializedGroupMetadata.protocolName.orNull)
      assertEquals(1, deserializedGroupMetadata.allMembers.size)
      assertEquals(deserializedGroupMetadata.allMembers, deserializedGroupMetadata.allDynamicMembers)
      assertTrue(deserializedGroupMetadata.allMembers.contains(memberId))
      assertTrue(deserializedGroupMetadata.allStaticMembers.isEmpty)
    }
  }

  @Test
  def testStoreEmptyGroup(): Unit = {
    val generation = 27
    val protocolType = "consumer"

    val group = GroupMetadata.loadGroup(groupId, Empty, generation, protocolType, null, null, None, Seq.empty, time)
    groupMetadataManager.addGroup(group)

    val capturedRecords = expectAppendMessage(Errors.NONE)
    var maybeError: Option[Errors] = None
    def callback(error: Errors): Unit = {
      maybeError = Some(error)
    }

    groupMetadataManager.storeGroup(group, Map.empty, callback)
    assertEquals(Some(Errors.NONE), maybeError)
    val records = capturedRecords.getValue()(new TopicPartition(Topic.GROUP_METADATA_TOPIC_NAME, groupPartitionId))
        .records.asScala.toList
    assertEquals(1, records.size)

    val record = records.head
    val groupMetadata = GroupMetadataManager.readGroupMessageValue(groupId, record.value, time)
    assertTrue(groupMetadata.is(Empty))
    assertEquals(generation, groupMetadata.generationId)
    assertEquals(Some(protocolType), groupMetadata.protocolType)
  }

  @Test
  def testStoreEmptySimpleGroup(): Unit = {
    val group = new GroupMetadata(groupId, Empty, time)
    groupMetadataManager.addGroup(group)

    val capturedRecords = expectAppendMessage(Errors.NONE)
    var maybeError: Option[Errors] = None
    def callback(error: Errors): Unit = {
      maybeError = Some(error)
    }

    groupMetadataManager.storeGroup(group, Map.empty, callback)
    assertEquals(Some(Errors.NONE), maybeError)
    val records = capturedRecords.getValue()(new TopicPartition(Topic.GROUP_METADATA_TOPIC_NAME, groupPartitionId))
      .records.asScala.toList
    assertEquals(1, records.size)

    val record = records.head
    val groupMetadata = GroupMetadataManager.readGroupMessageValue(groupId, record.value, time)
    assertTrue(groupMetadata.is(Empty))
    assertEquals(0, groupMetadata.generationId)
    assertEquals(None, groupMetadata.protocolType)
  }

  @Test
  def testStoreGroupErrorMapping(): Unit = {
    assertStoreGroupErrorMapping(Errors.NONE, Errors.NONE)
    assertStoreGroupErrorMapping(Errors.UNKNOWN_TOPIC_OR_PARTITION, Errors.COORDINATOR_NOT_AVAILABLE)
    assertStoreGroupErrorMapping(Errors.NOT_ENOUGH_REPLICAS, Errors.COORDINATOR_NOT_AVAILABLE)
    assertStoreGroupErrorMapping(Errors.NOT_ENOUGH_REPLICAS_AFTER_APPEND, Errors.COORDINATOR_NOT_AVAILABLE)
    assertStoreGroupErrorMapping(Errors.NOT_LEADER_OR_FOLLOWER, Errors.NOT_COORDINATOR)
    assertStoreGroupErrorMapping(Errors.MESSAGE_TOO_LARGE, Errors.UNKNOWN_SERVER_ERROR)
    assertStoreGroupErrorMapping(Errors.RECORD_LIST_TOO_LARGE, Errors.UNKNOWN_SERVER_ERROR)
    assertStoreGroupErrorMapping(Errors.INVALID_FETCH_SIZE, Errors.UNKNOWN_SERVER_ERROR)
    assertStoreGroupErrorMapping(Errors.CORRUPT_MESSAGE, Errors.CORRUPT_MESSAGE)
  }

  private def assertStoreGroupErrorMapping(appendError: Errors, expectedError: Errors): Unit = {
    reset(replicaManager)
    val group = new GroupMetadata(groupId, Empty, time)
    groupMetadataManager.addGroup(group)

    expectAppendMessage(appendError)
    var maybeError: Option[Errors] = None
    def callback(error: Errors): Unit = {
      maybeError = Some(error)
    }

    groupMetadataManager.storeGroup(group, Map.empty, callback)
    assertEquals(Some(expectedError), maybeError)

    verify(replicaManager).appendRecords(anyLong(),
      anyShort(),
      any(),
      any(),
      any(),
      any(),
      any[Option[ReentrantLock]],
      any(),
      any(),
<<<<<<< HEAD
      any(),
=======
>>>>>>> 89043175
      any())
    verify(replicaManager).getMagic(any())
  }

  @Test
  def testStoreNonEmptyGroup(): Unit = {
    val memberId = "memberId"
    val clientId = "clientId"
    val clientHost = "localhost"

    val group = new GroupMetadata(groupId, Empty, time)
    groupMetadataManager.addGroup(group)

    val member = new MemberMetadata(memberId, Some(groupInstanceId), clientId, clientHost, rebalanceTimeout, sessionTimeout,
      protocolType, List(("protocol", Array[Byte]())))
    group.add(member, _ => ())
    group.transitionTo(PreparingRebalance)
    group.initNextGeneration()

    expectAppendMessage(Errors.NONE)
    var maybeError: Option[Errors] = None
    def callback(error: Errors): Unit = {
      maybeError = Some(error)
    }

    groupMetadataManager.storeGroup(group, Map(memberId -> Array[Byte]()), callback)
    assertEquals(Some(Errors.NONE), maybeError)

    verify(replicaManager).appendRecords(anyLong(),
      anyShort(),
      any(),
      any(),
      any(),
      any(),
      any[Option[ReentrantLock]],
      any(),
      any(),
<<<<<<< HEAD
      any(),
=======
>>>>>>> 89043175
      any())
    verify(replicaManager).getMagic(any())
  }

  @Test
  def testStoreNonEmptyGroupWhenCoordinatorHasMoved(): Unit = {
    when(replicaManager.getMagic(any())).thenReturn(None)
    val memberId = "memberId"
    val clientId = "clientId"
    val clientHost = "localhost"

    val group = new GroupMetadata(groupId, Empty, time)

    val member = new MemberMetadata(memberId, Some(groupInstanceId), clientId, clientHost, rebalanceTimeout, sessionTimeout,
      protocolType, List(("protocol", Array[Byte]())))
    group.add(member, _ => ())
    group.transitionTo(PreparingRebalance)
    group.initNextGeneration()

    var maybeError: Option[Errors] = None
    def callback(error: Errors): Unit = {
      maybeError = Some(error)
    }

    groupMetadataManager.storeGroup(group, Map(memberId -> Array[Byte]()), callback)
    assertEquals(Some(Errors.NOT_COORDINATOR), maybeError)

    verify(replicaManager).getMagic(any())
  }

  @Test
  def testCommitOffset(): Unit = {
    val memberId = ""
    val topicIdPartition = new TopicIdPartition(Uuid.randomUuid(), 0, "foo")
    val offset = 37

    groupMetadataManager.addOwnedPartition(groupPartitionId)

    val group = new GroupMetadata(groupId, Empty, time)
    groupMetadataManager.addGroup(group)

    val offsetTopicPartition = new TopicPartition(Topic.GROUP_METADATA_TOPIC_NAME, groupMetadataManager.partitionFor(group.groupId))
    val offsets = immutable.Map(topicIdPartition -> OffsetAndMetadata(offset, "", time.milliseconds()))

    expectAppendMessage(Errors.NONE)
    var commitErrors: Option[immutable.Map[TopicIdPartition, Errors]] = None
    def callback(errors: immutable.Map[TopicIdPartition, Errors]): Unit = {
      commitErrors = Some(errors)
    }

    assertEquals(0, TestUtils.totalMetricValue(metrics, "offset-commit-count"))
    groupMetadataManager.storeOffsets(group, memberId, offsetTopicPartition, offsets, callback, verificationGuard = None)
    assertTrue(group.hasOffsets)

    assertFalse(commitErrors.isEmpty)
    val maybeError = commitErrors.get.get(topicIdPartition)
    assertEquals(Some(Errors.NONE), maybeError)
    assertTrue(group.hasOffsets)

    val cachedOffsets = groupMetadataManager.getOffsets(groupId, defaultRequireStable, Some(Seq(topicIdPartition.topicPartition)))
    val maybePartitionResponse = cachedOffsets.get(topicIdPartition.topicPartition)
    assertFalse(maybePartitionResponse.isEmpty)

    val partitionResponse = maybePartitionResponse.get
    assertEquals(Errors.NONE, partitionResponse.error)
    assertEquals(offset, partitionResponse.offset)

    verify(replicaManager).appendRecords(anyLong(),
      anyShort(),
      any(),
      any(),
      any(),
      any(),
      any[Option[ReentrantLock]],
      any(),
      any(),
<<<<<<< HEAD
      any(),
=======
>>>>>>> 89043175
      any())
    // Will update sensor after commit
    assertEquals(1, TestUtils.totalMetricValue(metrics, "offset-commit-count"))
  }

  @Test
  def testTransactionalCommitOffsetCommitted(): Unit = {
    val memberId = ""
    val topicIdPartition = new TopicIdPartition(Uuid.randomUuid(), 0, "foo")
    val offset = 37
    val producerId = 232L
    val producerEpoch = 0.toShort

    groupMetadataManager.addOwnedPartition(groupPartitionId)

    val group = new GroupMetadata(groupId, Empty, time)
    groupMetadataManager.addGroup(group)

    val offsetTopicPartition = new TopicPartition(Topic.GROUP_METADATA_TOPIC_NAME, groupMetadataManager.partitionFor(group.groupId))
    val offsetAndMetadata = OffsetAndMetadata(offset, "", time.milliseconds())
    val offsets = immutable.Map(topicIdPartition -> offsetAndMetadata)

    val capturedResponseCallback: ArgumentCaptor[Map[TopicPartition, PartitionResponse] => Unit] = ArgumentCaptor.forClass(classOf[Map[TopicPartition, PartitionResponse] => Unit])
    when(replicaManager.getMagic(any())).thenReturn(Some(RecordBatch.CURRENT_MAGIC_VALUE))
    var commitErrors: Option[immutable.Map[TopicIdPartition, Errors]] = None
    def callback(errors: immutable.Map[TopicIdPartition, Errors]): Unit = {
      commitErrors = Some(errors)
    }
    val verificationGuard = new VerificationGuard()

    groupMetadataManager.storeOffsets(group, memberId, offsetTopicPartition, offsets, callback, producerId, producerEpoch, verificationGuard = Some(verificationGuard))
    assertTrue(group.hasOffsets)
    assertTrue(group.allOffsets.isEmpty)

    verify(replicaManager).appendRecords(anyLong(),
      anyShort(),
      any(),
      any(),
      any[Map[TopicPartition, MemoryRecords]],
      capturedResponseCallback.capture(),
      any[Option[ReentrantLock]],
      any(),
<<<<<<< HEAD
      any(),
      any(),
      ArgumentMatchers.eq(Map(offsetTopicPartition -> verificationGuard)))
=======
      ArgumentMatchers.eq(Map(offsetTopicPartition -> verificationGuard)),
      any())
>>>>>>> 89043175
    verify(replicaManager).getMagic(any())
    capturedResponseCallback.getValue.apply(Map(groupTopicPartition ->
      new PartitionResponse(Errors.NONE, 0L, RecordBatch.NO_TIMESTAMP, 0L)))

    assertTrue(group.hasOffsets)
    assertTrue(group.allOffsets.isEmpty)

    group.completePendingTxnOffsetCommit(producerId, isCommit = true)
    assertTrue(group.hasOffsets)
    assertFalse(group.allOffsets.isEmpty)
    assertEquals(Some(offsetAndMetadata), group.offset(topicIdPartition.topicPartition))
  }

  @Test
  def testTransactionalCommitOffsetAppendFailure(): Unit = {
    val memberId = ""
    val topicIdPartition = new TopicIdPartition(Uuid.randomUuid(), 0, "foo")
    val offset = 37
    val producerId = 232L
    val producerEpoch = 0.toShort

    groupMetadataManager.addOwnedPartition(groupPartitionId)

    val group = new GroupMetadata(groupId, Empty, time)
    groupMetadataManager.addGroup(group)

    val offsetTopicPartition = new TopicPartition(Topic.GROUP_METADATA_TOPIC_NAME, groupMetadataManager.partitionFor(group.groupId))
    val offsets = immutable.Map(topicIdPartition -> OffsetAndMetadata(offset, "", time.milliseconds()))

    when(replicaManager.getMagic(any())).thenReturn(Some(RecordBatch.CURRENT_MAGIC_VALUE))

    var commitErrors: Option[immutable.Map[TopicIdPartition, Errors]] = None
    def callback(errors: immutable.Map[TopicIdPartition, Errors]): Unit = {
      commitErrors = Some(errors)
    }
    val verificationGuard = new VerificationGuard()

    groupMetadataManager.storeOffsets(group, memberId, offsetTopicPartition, offsets, callback, producerId, producerEpoch, verificationGuard = Some(verificationGuard))
    assertTrue(group.hasOffsets)
    assertTrue(group.allOffsets.isEmpty)
    val capturedResponseCallback = verifyAppendAndCaptureCallback()
    capturedResponseCallback.getValue.apply(Map(groupTopicPartition ->
      new PartitionResponse(Errors.NOT_ENOUGH_REPLICAS, 0L, RecordBatch.NO_TIMESTAMP, 0L)))

    assertFalse(group.hasOffsets)
    assertTrue(group.allOffsets.isEmpty)

    group.completePendingTxnOffsetCommit(producerId, isCommit = false)
    assertFalse(group.hasOffsets)
    assertTrue(group.allOffsets.isEmpty)

    verify(replicaManager).appendRecords(anyLong(),
      anyShort(),
      any(),
      any(),
      any[Map[TopicPartition, MemoryRecords]],
      any(),
      any[Option[ReentrantLock]],
      any(),
<<<<<<< HEAD
      any(),
      any(),
      ArgumentMatchers.eq(Map(offsetTopicPartition -> verificationGuard)))
=======
      ArgumentMatchers.eq(Map(offsetTopicPartition -> verificationGuard)),
      any())
>>>>>>> 89043175
    verify(replicaManager).getMagic(any())
  }

  @Test
  def testTransactionalCommitOffsetAborted(): Unit = {
    val memberId = ""
    val topicIdPartition = new TopicIdPartition(Uuid.randomUuid(), 0, "foo")
    val offset = 37
    val producerId = 232L
    val producerEpoch = 0.toShort

    groupMetadataManager.addOwnedPartition(groupPartitionId)

    val group = new GroupMetadata(groupId, Empty, time)
    groupMetadataManager.addGroup(group)

    val offsetTopicPartition = new TopicPartition(Topic.GROUP_METADATA_TOPIC_NAME, groupMetadataManager.partitionFor(group.groupId))
    val offsets = immutable.Map(topicIdPartition -> OffsetAndMetadata(offset, "", time.milliseconds()))

    when(replicaManager.getMagic(any())).thenReturn(Some(RecordBatch.CURRENT_MAGIC_VALUE))

    var commitErrors: Option[immutable.Map[TopicIdPartition, Errors]] = None
    def callback(errors: immutable.Map[TopicIdPartition, Errors]): Unit = {
      commitErrors = Some(errors)
    }
    val verificationGuard = new VerificationGuard()

    groupMetadataManager.storeOffsets(group, memberId, offsetTopicPartition, offsets, callback, producerId, producerEpoch, verificationGuard = Some(verificationGuard))
    assertTrue(group.hasOffsets)
    assertTrue(group.allOffsets.isEmpty)
    val capturedResponseCallback = verifyAppendAndCaptureCallback()
    capturedResponseCallback.getValue.apply(Map(groupTopicPartition ->
      new PartitionResponse(Errors.NONE, 0L, RecordBatch.NO_TIMESTAMP, 0L)))

    assertTrue(group.hasOffsets)
    assertTrue(group.allOffsets.isEmpty)

    group.completePendingTxnOffsetCommit(producerId, isCommit = false)
    assertFalse(group.hasOffsets)
    assertTrue(group.allOffsets.isEmpty)

    verify(replicaManager).appendRecords(anyLong(),
      anyShort(),
      any(),
      any(),
      any[Map[TopicPartition, MemoryRecords]],
      any(),
      any[Option[ReentrantLock]],
      any(),
<<<<<<< HEAD
      any(),
      any(),
      ArgumentMatchers.eq(Map(offsetTopicPartition -> verificationGuard)))
=======
      ArgumentMatchers.eq(Map(offsetTopicPartition -> verificationGuard)),
      any())
>>>>>>> 89043175
    verify(replicaManager).getMagic(any())
  }

  @Test
  def testCommitOffsetWhenCoordinatorHasMoved(): Unit = {
    when(replicaManager.getMagic(any())).thenReturn(None)
    val memberId = ""
    val topicIdPartition = new TopicIdPartition(Uuid.randomUuid(), 0, "foo")
    val offset = 37

    groupMetadataManager.addOwnedPartition(groupPartitionId)

    val group = new GroupMetadata(groupId, Empty, time)
    groupMetadataManager.addGroup(group)

    val offsetTopicPartition = new TopicPartition(Topic.GROUP_METADATA_TOPIC_NAME, groupMetadataManager.partitionFor(group.groupId))
    val offsets = immutable.Map(topicIdPartition -> OffsetAndMetadata(offset, "", time.milliseconds()))

    var commitErrors: Option[immutable.Map[TopicIdPartition, Errors]] = None
    def callback(errors: immutable.Map[TopicIdPartition, Errors]): Unit = {
      commitErrors = Some(errors)
    }

    groupMetadataManager.storeOffsets(group, memberId, offsetTopicPartition, offsets, callback, verificationGuard = None)

    assertFalse(commitErrors.isEmpty)
    val maybeError = commitErrors.get.get(topicIdPartition)
    assertEquals(Some(Errors.NOT_COORDINATOR), maybeError)

    verify(replicaManager).getMagic(any())
  }

  @Test
  def testCommitOffsetFailure(): Unit = {
    assertCommitOffsetErrorMapping(Errors.UNKNOWN_TOPIC_OR_PARTITION, Errors.COORDINATOR_NOT_AVAILABLE)
    assertCommitOffsetErrorMapping(Errors.NOT_ENOUGH_REPLICAS, Errors.COORDINATOR_NOT_AVAILABLE)
    assertCommitOffsetErrorMapping(Errors.NOT_ENOUGH_REPLICAS_AFTER_APPEND, Errors.COORDINATOR_NOT_AVAILABLE)
    assertCommitOffsetErrorMapping(Errors.NOT_LEADER_OR_FOLLOWER, Errors.NOT_COORDINATOR)
    assertCommitOffsetErrorMapping(Errors.MESSAGE_TOO_LARGE, Errors.INVALID_COMMIT_OFFSET_SIZE)
    assertCommitOffsetErrorMapping(Errors.RECORD_LIST_TOO_LARGE, Errors.INVALID_COMMIT_OFFSET_SIZE)
    assertCommitOffsetErrorMapping(Errors.INVALID_FETCH_SIZE, Errors.INVALID_COMMIT_OFFSET_SIZE)
    assertCommitOffsetErrorMapping(Errors.CORRUPT_MESSAGE, Errors.CORRUPT_MESSAGE)
  }

  private def assertCommitOffsetErrorMapping(appendError: Errors, expectedError: Errors): Unit = {
    reset(replicaManager)
    val memberId = ""
    val topicIdPartition = new TopicIdPartition(Uuid.randomUuid(), 0, "foo")
    val offset = 37

    groupMetadataManager.addOwnedPartition(groupPartitionId)

    val group = new GroupMetadata(groupId, Empty, time)
    groupMetadataManager.addGroup(group)

    val offsetTopicPartition = new TopicPartition(Topic.GROUP_METADATA_TOPIC_NAME, groupMetadataManager.partitionFor(group.groupId))
    val offsets = immutable.Map(topicIdPartition -> OffsetAndMetadata(offset, "", time.milliseconds()))

    when(replicaManager.getMagic(any())).thenReturn(Some(RecordBatch.CURRENT_MAGIC_VALUE))

    var commitErrors: Option[immutable.Map[TopicIdPartition, Errors]] = None
    def callback(errors: immutable.Map[TopicIdPartition, Errors]): Unit = {
      commitErrors = Some(errors)
    }

    assertEquals(0, TestUtils.totalMetricValue(metrics, "offset-commit-count"))
    groupMetadataManager.storeOffsets(group, memberId, offsetTopicPartition, offsets, callback, verificationGuard = None)
    assertTrue(group.hasOffsets)
    val capturedResponseCallback = verifyAppendAndCaptureCallback()
    capturedResponseCallback.getValue.apply(Map(groupTopicPartition ->
      new PartitionResponse(appendError, 0L, RecordBatch.NO_TIMESTAMP, 0L)))

    assertFalse(commitErrors.isEmpty)
    val maybeError = commitErrors.get.get(topicIdPartition)
    assertEquals(Some(expectedError), maybeError)
    assertFalse(group.hasOffsets)

    val cachedOffsets = groupMetadataManager.getOffsets(
      groupId,
      defaultRequireStable,
      Some(Seq(topicIdPartition.topicPartition))
    )
    assertEquals(
      Some(OffsetFetchResponse.INVALID_OFFSET),
      cachedOffsets.get(topicIdPartition.topicPartition).map(_.offset)
    )

    verify(replicaManager).getMagic(any())
    // Will not update sensor if failed
    assertEquals(0, TestUtils.totalMetricValue(metrics, "offset-commit-count"))
  }

  @Test
  def testCommitOffsetPartialFailure(): Unit = {
    val memberId = ""
    val topicIdPartition = new TopicIdPartition(Uuid.randomUuid(), 0, "foo")
    val topicIdPartitionFailed = new TopicIdPartition(Uuid.randomUuid(), 1, "foo")
    val offset = 37

    groupMetadataManager.addOwnedPartition(groupPartitionId)

    val group = new GroupMetadata(groupId, Empty, time)
    groupMetadataManager.addGroup(group)

    val offsetTopicPartition = new TopicPartition(Topic.GROUP_METADATA_TOPIC_NAME, groupMetadataManager.partitionFor(group.groupId))
    val offsets = immutable.Map(
      topicIdPartition -> OffsetAndMetadata(offset, "", time.milliseconds()),
      // This will failed
      topicIdPartitionFailed -> OffsetAndMetadata(offset, "s" * (offsetConfig.maxMetadataSize + 1) , time.milliseconds())
    )

    when(replicaManager.getMagic(any())).thenReturn(Some(RecordBatch.CURRENT_MAGIC_VALUE))

    var commitErrors: Option[immutable.Map[TopicIdPartition, Errors]] = None
    def callback(errors: immutable.Map[TopicIdPartition, Errors]): Unit = {
      commitErrors = Some(errors)
    }

    assertEquals(0, TestUtils.totalMetricValue(metrics, "offset-commit-count"))
    groupMetadataManager.storeOffsets(group, memberId, offsetTopicPartition, offsets, callback, verificationGuard = None)
    assertTrue(group.hasOffsets)
    val capturedResponseCallback = verifyAppendAndCaptureCallback()
    capturedResponseCallback.getValue.apply(Map(groupTopicPartition ->
      new PartitionResponse(Errors.NONE, 0L, RecordBatch.NO_TIMESTAMP, 0L)))

    assertFalse(commitErrors.isEmpty)
    assertEquals(Some(Errors.NONE), commitErrors.get.get(topicIdPartition))
    assertEquals(Some(Errors.OFFSET_METADATA_TOO_LARGE), commitErrors.get.get(topicIdPartitionFailed))
    assertTrue(group.hasOffsets)

    val cachedOffsets = groupMetadataManager.getOffsets(
      groupId,
      defaultRequireStable,
      Some(Seq(topicIdPartition.topicPartition, topicIdPartitionFailed.topicPartition))
    )
    assertEquals(
      Some(offset),
      cachedOffsets.get(topicIdPartition.topicPartition).map(_.offset)
    )
    assertEquals(
      Some(OffsetFetchResponse.INVALID_OFFSET),
      cachedOffsets.get(topicIdPartitionFailed.topicPartition).map(_.offset)
    )

    verify(replicaManager).appendRecords(anyLong(),
      anyShort(),
      any(),
      any(),
      any[Map[TopicPartition, MemoryRecords]],
      any(),
      any[Option[ReentrantLock]],
      any(),
      any(),
<<<<<<< HEAD
      any(),
=======
>>>>>>> 89043175
      any())
    verify(replicaManager).getMagic(any())
    assertEquals(1, TestUtils.totalMetricValue(metrics, "offset-commit-count"))
  }

  @Test
  def testOffsetMetadataTooLarge(): Unit = {
    val memberId = ""
    val topicIdPartition = new TopicIdPartition(Uuid.randomUuid(), 0, "foo")
    val offset = 37

    groupMetadataManager.addOwnedPartition(groupPartitionId)
    val group = new GroupMetadata(groupId, Empty, time)
    groupMetadataManager.addGroup(group)

    val offsetTopicPartition = new TopicPartition(Topic.GROUP_METADATA_TOPIC_NAME, groupMetadataManager.partitionFor(group.groupId))
    val offsets = immutable.Map(
      topicIdPartition -> OffsetAndMetadata(offset, "s" * (offsetConfig.maxMetadataSize + 1) , time.milliseconds())
    )

    var commitErrors: Option[immutable.Map[TopicIdPartition, Errors]] = None
    def callback(errors: immutable.Map[TopicIdPartition, Errors]): Unit = {
      commitErrors = Some(errors)
    }

    assertEquals(0, TestUtils.totalMetricValue(metrics, "offset-commit-count"))
    groupMetadataManager.storeOffsets(group, memberId, offsetTopicPartition, offsets, callback, verificationGuard = None)
    assertFalse(group.hasOffsets)

    assertFalse(commitErrors.isEmpty)
    val maybeError = commitErrors.get.get(topicIdPartition)
    assertEquals(Some(Errors.OFFSET_METADATA_TOO_LARGE), maybeError)
    assertFalse(group.hasOffsets)

    val cachedOffsets = groupMetadataManager.getOffsets(
      groupId,
      defaultRequireStable,
      Some(Seq(topicIdPartition.topicPartition))
    )
    assertEquals(
      Some(OffsetFetchResponse.INVALID_OFFSET),
      cachedOffsets.get(topicIdPartition.topicPartition).map(_.offset)
    )

    assertEquals(0, TestUtils.totalMetricValue(metrics, "offset-commit-count"))
  }

  @Test
  def testExpireOffset(): Unit = {
    val memberId = ""
    val topicIdPartition1 = new TopicIdPartition(Uuid.randomUuid(), 0, "foo")
    val topicIdPartition2 = new TopicIdPartition(topicIdPartition1.topicId, 1, "foo")
    val offset = 37

    groupMetadataManager.addOwnedPartition(groupPartitionId)

    val group = new GroupMetadata(groupId, Empty, time)
    groupMetadataManager.addGroup(group)

    val offsetTopicPartition = new TopicPartition(Topic.GROUP_METADATA_TOPIC_NAME, groupMetadataManager.partitionFor(group.groupId))
    // expire the offset after 1 millisecond
    val startMs = time.milliseconds
    val offsets = immutable.Map(
      topicIdPartition1 -> OffsetAndMetadata(offset, "", startMs, startMs + 1),
      topicIdPartition2 -> OffsetAndMetadata(offset, "", startMs, startMs + 3))

    mockGetPartition()
    expectAppendMessage(Errors.NONE)
    var commitErrors: Option[immutable.Map[TopicIdPartition, Errors]] = None
    def callback(errors: immutable.Map[TopicIdPartition, Errors]): Unit = {
      commitErrors = Some(errors)
    }

    groupMetadataManager.storeOffsets(group, memberId, offsetTopicPartition, offsets, callback, verificationGuard = None)
    assertTrue(group.hasOffsets)

    assertFalse(commitErrors.isEmpty)
    assertEquals(Some(Errors.NONE), commitErrors.get.get(topicIdPartition1))

    // expire only one of the offsets
    time.sleep(2)

    when(partition.appendRecordsToLeader(any[MemoryRecords],
      origin = ArgumentMatchers.eq(AppendOrigin.COORDINATOR), requiredAcks = anyInt(),
      any(), any())).thenReturn(LogAppendInfo.UNKNOWN_LOG_APPEND_INFO)
    groupMetadataManager.cleanupGroupMetadata()

    assertEquals(Some(group), groupMetadataManager.getGroup(groupId))
    assertEquals(None, group.offset(topicIdPartition1.topicPartition))
    assertEquals(Some(offset), group.offset(topicIdPartition2.topicPartition).map(_.offset))

    val cachedOffsets = groupMetadataManager.getOffsets(
      groupId,
      defaultRequireStable,
      Some(Seq(topicIdPartition1.topicPartition, topicIdPartition2.topicPartition))
    )
    assertEquals(Some(OffsetFetchResponse.INVALID_OFFSET), cachedOffsets.get(topicIdPartition1.topicPartition).map(_.offset))
    assertEquals(Some(offset), cachedOffsets.get(topicIdPartition2.topicPartition).map(_.offset))

    verify(replicaManager).appendRecords(anyLong(),
      anyShort(),
      any(),
      any(),
      any(),
      any(),
      any[Option[ReentrantLock]],
      any(),
      any(),
<<<<<<< HEAD
      any(),
=======
>>>>>>> 89043175
      any())
    verify(replicaManager, times(2)).getMagic(any())
  }

  @Test
  def testGroupMetadataRemoval(): Unit = {
    val topicPartition1 = new TopicPartition("foo", 0)
    val topicPartition2 = new TopicPartition("foo", 1)

    groupMetadataManager.addOwnedPartition(groupPartitionId)

    val group = new GroupMetadata(groupId, Empty, time)
    groupMetadataManager.addGroup(group)
    group.generationId = 5

    // expect the group metadata tombstone
    val recordsCapture: ArgumentCaptor[MemoryRecords] = ArgumentCaptor.forClass(classOf[MemoryRecords])

    when(replicaManager.getMagic(any())).thenReturn(Some(RecordBatch.CURRENT_MAGIC_VALUE))
    mockGetPartition()
    when(partition.appendRecordsToLeader(recordsCapture.capture(),
      origin = ArgumentMatchers.eq(AppendOrigin.COORDINATOR), requiredAcks = anyInt(),
      any(), any())).thenReturn(LogAppendInfo.UNKNOWN_LOG_APPEND_INFO)
    groupMetadataManager.cleanupGroupMetadata()

    val records = recordsCapture.getValue.records.asScala.toList
    recordsCapture.getValue.batches.forEach { batch =>
      assertEquals(RecordBatch.CURRENT_MAGIC_VALUE, batch.magic)
      assertEquals(TimestampType.CREATE_TIME, batch.timestampType)
    }
    assertEquals(1, records.size)

    val metadataTombstone = records.head
    assertTrue(metadataTombstone.hasKey)
    assertFalse(metadataTombstone.hasValue)
    assertTrue(metadataTombstone.timestamp > 0)

    val groupKey = GroupMetadataManager.readMessageKey(metadataTombstone.key).asInstanceOf[GroupMetadataKey]
    assertEquals(groupId, groupKey.key)

    // the full group should be gone since all offsets were removed
    assertEquals(None, groupMetadataManager.getGroup(groupId))
    val cachedOffsets = groupMetadataManager.getOffsets(groupId, defaultRequireStable, Some(Seq(topicPartition1, topicPartition2)))
    assertEquals(Some(OffsetFetchResponse.INVALID_OFFSET), cachedOffsets.get(topicPartition1).map(_.offset))
    assertEquals(Some(OffsetFetchResponse.INVALID_OFFSET), cachedOffsets.get(topicPartition2).map(_.offset))
  }

  @Test
  def testGroupMetadataRemovalWithLogAppendTime(): Unit = {
    val topicPartition1 = new TopicPartition("foo", 0)
    val topicPartition2 = new TopicPartition("foo", 1)

    groupMetadataManager.addOwnedPartition(groupPartitionId)

    val group = new GroupMetadata(groupId, Empty, time)
    groupMetadataManager.addGroup(group)
    group.generationId = 5

    // expect the group metadata tombstone
    val recordsCapture: ArgumentCaptor[MemoryRecords] = ArgumentCaptor.forClass(classOf[MemoryRecords])

    when(replicaManager.getMagic(any())).thenReturn(Some(RecordBatch.CURRENT_MAGIC_VALUE))
    mockGetPartition()
    when(partition.appendRecordsToLeader(recordsCapture.capture(),
      origin = ArgumentMatchers.eq(AppendOrigin.COORDINATOR), requiredAcks = anyInt(),
      any(), any())).thenReturn(LogAppendInfo.UNKNOWN_LOG_APPEND_INFO)
    groupMetadataManager.cleanupGroupMetadata()

    val records = recordsCapture.getValue.records.asScala.toList
    recordsCapture.getValue.batches.forEach { batch =>
      assertEquals(RecordBatch.CURRENT_MAGIC_VALUE, batch.magic)
      // Use CREATE_TIME, like the producer. The conversion to LOG_APPEND_TIME (if necessary) happens automatically.
      assertEquals(TimestampType.CREATE_TIME, batch.timestampType)
    }
    assertEquals(1, records.size)

    val metadataTombstone = records.head
    assertTrue(metadataTombstone.hasKey)
    assertFalse(metadataTombstone.hasValue)
    assertTrue(metadataTombstone.timestamp > 0)

    val groupKey = GroupMetadataManager.readMessageKey(metadataTombstone.key).asInstanceOf[GroupMetadataKey]
    assertEquals(groupId, groupKey.key)

    // the full group should be gone since all offsets were removed
    assertEquals(None, groupMetadataManager.getGroup(groupId))
    val cachedOffsets = groupMetadataManager.getOffsets(groupId, defaultRequireStable, Some(Seq(topicPartition1, topicPartition2)))
    assertEquals(Some(OffsetFetchResponse.INVALID_OFFSET), cachedOffsets.get(topicPartition1).map(_.offset))
    assertEquals(Some(OffsetFetchResponse.INVALID_OFFSET), cachedOffsets.get(topicPartition2).map(_.offset))
  }

  @Test
  def testExpireGroupWithOffsetsOnly(): Unit = {
    // verify that the group is removed properly, but no tombstone is written if
    // this is a group which is only using kafka for offset storage

    val memberId = ""
    val topicIdPartition1 = new TopicIdPartition(Uuid.randomUuid(), 0, "foo")
    val topicIdPartition2 = new TopicIdPartition(topicIdPartition1.topicId, 1, "foo")
    val offset = 37

    groupMetadataManager.addOwnedPartition(groupPartitionId)

    val group = new GroupMetadata(groupId, Empty, time)
    groupMetadataManager.addGroup(group)

    val offsetTopicPartition = new TopicPartition(Topic.GROUP_METADATA_TOPIC_NAME, groupMetadataManager.partitionFor(group.groupId))
    // expire the offset after 1 millisecond
    val startMs = time.milliseconds
    val offsets = immutable.Map(
      topicIdPartition1 -> OffsetAndMetadata(offset, Optional.empty(), "", startMs, Some(startMs + 1)),
      topicIdPartition2 -> OffsetAndMetadata(offset, "", startMs, startMs + 3))

    mockGetPartition()
    expectAppendMessage(Errors.NONE)
    var commitErrors: Option[immutable.Map[TopicIdPartition, Errors]] = None
    def callback(errors: immutable.Map[TopicIdPartition, Errors]): Unit = {
      commitErrors = Some(errors)
    }

    groupMetadataManager.storeOffsets(group, memberId, offsetTopicPartition, offsets, callback, verificationGuard = None)
    assertTrue(group.hasOffsets)

    assertFalse(commitErrors.isEmpty)
    assertEquals(Some(Errors.NONE), commitErrors.get.get(topicIdPartition1))

    // expire all of the offsets
    time.sleep(4)

    // expect the offset tombstone
    val recordsCapture: ArgumentCaptor[MemoryRecords] = ArgumentCaptor.forClass(classOf[MemoryRecords])

    when(partition.appendRecordsToLeader(recordsCapture.capture(),
      origin = ArgumentMatchers.eq(AppendOrigin.COORDINATOR), requiredAcks = anyInt(),
      any(), any())).thenReturn(LogAppendInfo.UNKNOWN_LOG_APPEND_INFO)
    groupMetadataManager.cleanupGroupMetadata()

    // verify the tombstones are correct and only for the expired offsets
    val records = recordsCapture.getValue.records.asScala.toList
    assertEquals(2, records.size)
    records.foreach { message =>
      assertTrue(message.hasKey)
      assertFalse(message.hasValue)
      val offsetKey = GroupMetadataManager.readMessageKey(message.key).asInstanceOf[OffsetKey]
      assertEquals(groupId, offsetKey.key.group)
      assertEquals("foo", offsetKey.key.topicPartition.topic)
    }

    // the full group should be gone since all offsets were removed
    assertEquals(None, groupMetadataManager.getGroup(groupId))
    val cachedOffsets = groupMetadataManager.getOffsets(
      groupId,
      defaultRequireStable,
      Some(Seq(topicIdPartition1.topicPartition, topicIdPartition2.topicPartition))
    )
    assertEquals(
      Some(OffsetFetchResponse.INVALID_OFFSET),
      cachedOffsets.get(topicIdPartition1.topicPartition).map(_.offset)
    )
    assertEquals(
      Some(OffsetFetchResponse.INVALID_OFFSET),
      cachedOffsets.get(topicIdPartition2.topicPartition).map(_.offset)
    )

    verify(replicaManager).onlinePartition(groupTopicPartition)
  }

  @Test
  def testOffsetExpirationSemantics(): Unit = {
    val memberId = "memberId"
    val clientId = "clientId"
    val clientHost = "localhost"
    val topic = "foo"
    val topicIdPartition1 = new TopicIdPartition(Uuid.randomUuid(), 0, topic)
    val topicIdPartition2 = new TopicIdPartition(topicIdPartition1.topicId, 1, topic)
    val topicIdPartition3 = new TopicIdPartition(topicIdPartition1.topicId, 2, topic)
    val offset = 37

    groupMetadataManager.addOwnedPartition(groupPartitionId)

    val group = new GroupMetadata(groupId, Empty, time)
    groupMetadataManager.addGroup(group)

    val subscription = new Subscription(List(topic).asJava)
    val member = new MemberMetadata(memberId, Some(groupInstanceId), clientId, clientHost, rebalanceTimeout, sessionTimeout,
      protocolType, List(("protocol", ConsumerProtocol.serializeSubscription(subscription).array())))
    group.add(member, _ => ())
    group.transitionTo(PreparingRebalance)
    group.initNextGeneration()

    val offsetTopicPartition = new TopicPartition(Topic.GROUP_METADATA_TOPIC_NAME, groupMetadataManager.partitionFor(group.groupId))
    val startMs = time.milliseconds
    // old clients, expiry timestamp is explicitly set
    val tp1OffsetAndMetadata = OffsetAndMetadata(offset, "", startMs, startMs + 1)
    val tp2OffsetAndMetadata = OffsetAndMetadata(offset, "", startMs, startMs + 3)
    // new clients, no per-partition expiry timestamp, offsets of group expire together
    val tp3OffsetAndMetadata = OffsetAndMetadata(offset, "", startMs)
    val offsets = immutable.Map(
      topicIdPartition1 -> tp1OffsetAndMetadata,
      topicIdPartition2 -> tp2OffsetAndMetadata,
      topicIdPartition3 -> tp3OffsetAndMetadata)

    mockGetPartition()
    expectAppendMessage(Errors.NONE)
    var commitErrors: Option[immutable.Map[TopicIdPartition, Errors]] = None
    def callback(errors: immutable.Map[TopicIdPartition, Errors]): Unit = {
      commitErrors = Some(errors)
    }

    groupMetadataManager.storeOffsets(group, memberId, offsetTopicPartition, offsets, callback, verificationGuard = None)
    assertTrue(group.hasOffsets)

    assertFalse(commitErrors.isEmpty)
    assertEquals(Some(Errors.NONE), commitErrors.get.get(topicIdPartition1))

    // do not expire any offset even though expiration timestamp is reached for one (due to group still being active)
    time.sleep(2)

    groupMetadataManager.cleanupGroupMetadata()

    // group and offsets should still be there
    assertEquals(Some(group), groupMetadataManager.getGroup(groupId))
    assertEquals(Some(tp1OffsetAndMetadata), group.offset(topicIdPartition1.topicPartition))
    assertEquals(Some(tp2OffsetAndMetadata), group.offset(topicIdPartition2.topicPartition))
    assertEquals(Some(tp3OffsetAndMetadata), group.offset(topicIdPartition3.topicPartition))

    var cachedOffsets = groupMetadataManager.getOffsets(
      groupId,
      defaultRequireStable,
      Some(Seq(topicIdPartition1.topicPartition, topicIdPartition2.topicPartition, topicIdPartition3.topicPartition))
    )
    assertEquals(Some(offset), cachedOffsets.get(topicIdPartition1.topicPartition).map(_.offset))
    assertEquals(Some(offset), cachedOffsets.get(topicIdPartition2.topicPartition).map(_.offset))
    assertEquals(Some(offset), cachedOffsets.get(topicIdPartition3.topicPartition).map(_.offset))

    verify(replicaManager).onlinePartition(groupTopicPartition)

    group.transitionTo(PreparingRebalance)
    group.transitionTo(Empty)

    // expect the offset tombstone
    when(partition.appendRecordsToLeader(any[MemoryRecords],
      origin = ArgumentMatchers.eq(AppendOrigin.COORDINATOR), requiredAcks = anyInt(),
      any(), any())).thenReturn(LogAppendInfo.UNKNOWN_LOG_APPEND_INFO)
    groupMetadataManager.cleanupGroupMetadata()

    // group is empty now, only one offset should expire
    assertEquals(Some(group), groupMetadataManager.getGroup(groupId))
    assertEquals(None, group.offset(topicIdPartition1.topicPartition))
    assertEquals(Some(tp2OffsetAndMetadata), group.offset(topicIdPartition2.topicPartition))
    assertEquals(Some(tp3OffsetAndMetadata), group.offset(topicIdPartition3.topicPartition))

    cachedOffsets = groupMetadataManager.getOffsets(
      groupId,
      defaultRequireStable,
      Some(Seq(topicIdPartition1.topicPartition, topicIdPartition2.topicPartition, topicIdPartition3.topicPartition))
    )
    assertEquals(Some(OffsetFetchResponse.INVALID_OFFSET), cachedOffsets.get(topicIdPartition1.topicPartition).map(_.offset))
    assertEquals(Some(offset), cachedOffsets.get(topicIdPartition2.topicPartition).map(_.offset))
    assertEquals(Some(offset), cachedOffsets.get(topicIdPartition3.topicPartition).map(_.offset))

    verify(replicaManager, times(2)).onlinePartition(groupTopicPartition)

    time.sleep(2)

    // expect the offset tombstone
    when(partition.appendRecordsToLeader(any[MemoryRecords],
      origin = ArgumentMatchers.eq(AppendOrigin.COORDINATOR), requiredAcks = anyInt(),
      any(), any())).thenReturn(LogAppendInfo.UNKNOWN_LOG_APPEND_INFO)
    groupMetadataManager.cleanupGroupMetadata()

    // one more offset should expire
    assertEquals(Some(group), groupMetadataManager.getGroup(groupId))
    assertEquals(None, group.offset(topicIdPartition1.topicPartition))
    assertEquals(None, group.offset(topicIdPartition2.topicPartition))
    assertEquals(Some(tp3OffsetAndMetadata), group.offset(topicIdPartition3.topicPartition))

    cachedOffsets = groupMetadataManager.getOffsets(
      groupId,
      defaultRequireStable,
      Some(Seq(topicIdPartition1.topicPartition, topicIdPartition2.topicPartition, topicIdPartition3.topicPartition))
    )
    assertEquals(Some(OffsetFetchResponse.INVALID_OFFSET), cachedOffsets.get(topicIdPartition1.topicPartition).map(_.offset))
    assertEquals(Some(OffsetFetchResponse.INVALID_OFFSET), cachedOffsets.get(topicIdPartition2.topicPartition).map(_.offset))
    assertEquals(Some(offset), cachedOffsets.get(topicIdPartition3.topicPartition).map(_.offset))

    verify(replicaManager, times(3)).onlinePartition(groupTopicPartition)

    // advance time to just before the offset of last partition is to be expired, no offset should expire
    time.sleep(group.currentStateTimestamp.get + defaultOffsetRetentionMs - time.milliseconds() - 1)

    groupMetadataManager.cleanupGroupMetadata()

    // one more offset should expire
    assertEquals(Some(group), groupMetadataManager.getGroup(groupId))
    assertEquals(None, group.offset(topicIdPartition1.topicPartition))
    assertEquals(None, group.offset(topicIdPartition2.topicPartition))
    assertEquals(Some(tp3OffsetAndMetadata), group.offset(topicIdPartition3.topicPartition))

    cachedOffsets = groupMetadataManager.getOffsets(
      groupId,
      defaultRequireStable,
      Some(Seq(topicIdPartition1.topicPartition, topicIdPartition2.topicPartition, topicIdPartition3.topicPartition))
    )
    assertEquals(
      Some(OffsetFetchResponse.INVALID_OFFSET),
      cachedOffsets.get(topicIdPartition1.topicPartition).map(_.offset)
    )
    assertEquals(
      Some(OffsetFetchResponse.INVALID_OFFSET),
      cachedOffsets.get(topicIdPartition2.topicPartition).map(_.offset)
    )
    assertEquals(
      Some(offset),
      cachedOffsets.get(topicIdPartition3.topicPartition).map(_.offset)
    )

    verify(replicaManager, times(4)).onlinePartition(groupTopicPartition)

    // advance time enough for that last offset to expire
    time.sleep(2)

    // expect the offset tombstone
    when(partition.appendRecordsToLeader(any[MemoryRecords],
      origin = ArgumentMatchers.eq(AppendOrigin.COORDINATOR), requiredAcks = anyInt(),
      any(), any())).thenReturn(LogAppendInfo.UNKNOWN_LOG_APPEND_INFO)
    groupMetadataManager.cleanupGroupMetadata()

    // group and all its offsets should be gone now
    assertEquals(None, groupMetadataManager.getGroup(groupId))
    assertEquals(None, group.offset(topicIdPartition1.topicPartition))
    assertEquals(None, group.offset(topicIdPartition2.topicPartition))
    assertEquals(None, group.offset(topicIdPartition3.topicPartition))

    cachedOffsets = groupMetadataManager.getOffsets(
      groupId,
      defaultRequireStable,
      Some(Seq(topicIdPartition1.topicPartition, topicIdPartition2.topicPartition, topicIdPartition3.topicPartition))
    )
    assertEquals(
      Some(OffsetFetchResponse.INVALID_OFFSET),
      cachedOffsets.get(topicIdPartition1.topicPartition).map(_.offset)
    )
    assertEquals(
      Some(OffsetFetchResponse.INVALID_OFFSET),
      cachedOffsets.get(topicIdPartition2.topicPartition).map(_.offset)
    )
    assertEquals(
      Some(OffsetFetchResponse.INVALID_OFFSET),
      cachedOffsets.get(topicIdPartition3.topicPartition).map(_.offset)
    )

    verify(replicaManager, times(5)).onlinePartition(groupTopicPartition)

    assert(group.is(Dead))
  }

  @Test
  def testOffsetExpirationOfSimpleConsumer(): Unit = {
    val memberId = "memberId"
    val topic = "foo"
    val topicIdPartition1 = new TopicIdPartition(Uuid.randomUuid(), 0, topic)
    val offset = 37

    groupMetadataManager.addOwnedPartition(groupPartitionId)

    val group = new GroupMetadata(groupId, Empty, time)
    groupMetadataManager.addGroup(group)

    val offsetTopicPartition = new TopicPartition(Topic.GROUP_METADATA_TOPIC_NAME, groupMetadataManager.partitionFor(group.groupId))
    // expire the offset after 1 and 3 milliseconds (old clients) and after default retention (new clients)
    val startMs = time.milliseconds
    // old clients, expiry timestamp is explicitly set
    val tp1OffsetAndMetadata = OffsetAndMetadata(offset, "", startMs)
    // new clients, no per-partition expiry timestamp, offsets of group expire together
    val offsets = immutable.Map(
      topicIdPartition1 -> tp1OffsetAndMetadata)

    mockGetPartition()
    expectAppendMessage(Errors.NONE)
    var commitErrors: Option[immutable.Map[TopicIdPartition, Errors]] = None
    def callback(errors: immutable.Map[TopicIdPartition, Errors]): Unit = {
      commitErrors = Some(errors)
    }

    groupMetadataManager.storeOffsets(group, memberId, offsetTopicPartition, offsets, callback, verificationGuard = None)
    assertTrue(group.hasOffsets)

    assertFalse(commitErrors.isEmpty)
    assertEquals(Some(Errors.NONE), commitErrors.get.get(topicIdPartition1))

    // do not expire offsets while within retention period since commit timestamp
    val expiryTimestamp = offsets(topicIdPartition1).commitTimestamp + defaultOffsetRetentionMs
    time.sleep(expiryTimestamp - time.milliseconds() - 1)

    groupMetadataManager.cleanupGroupMetadata()

    // group and offsets should still be there
    assertEquals(Some(group), groupMetadataManager.getGroup(groupId))
    assertEquals(Some(tp1OffsetAndMetadata), group.offset(topicIdPartition1.topicPartition))

    var cachedOffsets = groupMetadataManager.getOffsets(
      groupId,
      defaultRequireStable,
      Some(Seq(topicIdPartition1.topicPartition))
    )
    assertEquals(Some(offset), cachedOffsets.get(topicIdPartition1.topicPartition).map(_.offset))

    verify(replicaManager).onlinePartition(groupTopicPartition)

    // advance time to enough for offsets to expire
    time.sleep(2)

    // expect the offset tombstone
    when(partition.appendRecordsToLeader(any[MemoryRecords],
      origin = ArgumentMatchers.eq(AppendOrigin.COORDINATOR), requiredAcks = anyInt(),
      any(), any())).thenReturn(LogAppendInfo.UNKNOWN_LOG_APPEND_INFO)
    groupMetadataManager.cleanupGroupMetadata()

    // group and all its offsets should be gone now
    assertEquals(None, groupMetadataManager.getGroup(groupId))
    assertEquals(None, group.offset(topicIdPartition1.topicPartition))

    cachedOffsets = groupMetadataManager.getOffsets(
      groupId,
      defaultRequireStable,
      Some(Seq(topicIdPartition1.topicPartition))
    )
    assertEquals(
      Some(OffsetFetchResponse.INVALID_OFFSET),
      cachedOffsets.get(topicIdPartition1.topicPartition).map(_.offset)
    )

    verify(replicaManager, times(2)).onlinePartition(groupTopicPartition)

    assert(group.is(Dead))
  }

  @Test
  def testOffsetExpirationOfActiveGroupSemantics(): Unit = {
    val memberId = "memberId"
    val clientId = "clientId"
    val clientHost = "localhost"

    val topic1 = "foo"
    val topic1IdPartition0 = new TopicIdPartition(Uuid.randomUuid(), 0, topic1)
    val topic1IdPartition1 = new TopicIdPartition(topic1IdPartition0.topicId, 1, topic1)

    val topic2 = "bar"
    val topic2IdPartition0 = new TopicIdPartition(Uuid.randomUuid(), 0, topic2)
    val topic2IdPartition1 = new TopicIdPartition(topic2IdPartition0.topicId, 1, topic2)

    val offset = 37

    groupMetadataManager.addOwnedPartition(groupPartitionId)

    val group = new GroupMetadata(groupId, Empty, time)
    groupMetadataManager.addGroup(group)

    // Subscribe to topic1 and topic2
    val subscriptionTopic1AndTopic2 = new Subscription(List(topic1, topic2).asJava)

    val member = new MemberMetadata(
      memberId,
      Some(groupInstanceId),
      clientId,
      clientHost,
      rebalanceTimeout,
      sessionTimeout,
      ConsumerProtocol.PROTOCOL_TYPE,
      List(("protocol", ConsumerProtocol.serializeSubscription(subscriptionTopic1AndTopic2).array()))
    )

    group.add(member, _ => ())
    group.transitionTo(PreparingRebalance)
    group.initNextGeneration()
    group.transitionTo(Stable)

    val offsetTopicPartition = new TopicPartition(Topic.GROUP_METADATA_TOPIC_NAME, groupMetadataManager.partitionFor(group.groupId))
    val startMs = time.milliseconds

    val t1p0OffsetAndMetadata = OffsetAndMetadata(offset, "", startMs)
    val t1p1OffsetAndMetadata = OffsetAndMetadata(offset, "", startMs)

    val t2p0OffsetAndMetadata = OffsetAndMetadata(offset, "", startMs)
    val t2p1OffsetAndMetadata = OffsetAndMetadata(offset, "", startMs)

    val offsets = immutable.Map(
      topic1IdPartition0 -> t1p0OffsetAndMetadata,
      topic1IdPartition1 -> t1p1OffsetAndMetadata,
      topic2IdPartition0 -> t2p0OffsetAndMetadata,
      topic2IdPartition1 -> t2p1OffsetAndMetadata)

    mockGetPartition()
    expectAppendMessage(Errors.NONE)
    var commitErrors: Option[immutable.Map[TopicIdPartition, Errors]] = None
    def callback(errors: immutable.Map[TopicIdPartition, Errors]): Unit = {
      commitErrors = Some(errors)
    }

    groupMetadataManager.storeOffsets(group, memberId, offsetTopicPartition, offsets, callback, verificationGuard = None)
    assertTrue(group.hasOffsets)

    assertFalse(commitErrors.isEmpty)
    assertEquals(Some(Errors.NONE), commitErrors.get.get(topic1IdPartition0))

    // advance time to just after the offset of last partition is to be expired
    time.sleep(defaultOffsetRetentionMs + 2)

    // no offset should expire because all topics are actively consumed
    groupMetadataManager.cleanupGroupMetadata()

    assertEquals(Some(group), groupMetadataManager.getGroup(groupId))
    assert(group.is(Stable))

    assertEquals(Some(t1p0OffsetAndMetadata), group.offset(topic1IdPartition0.topicPartition))
    assertEquals(Some(t1p1OffsetAndMetadata), group.offset(topic1IdPartition1.topicPartition))
    assertEquals(Some(t2p0OffsetAndMetadata), group.offset(topic2IdPartition0.topicPartition))
    assertEquals(Some(t2p1OffsetAndMetadata), group.offset(topic2IdPartition1.topicPartition))

    var cachedOffsets = groupMetadataManager.getOffsets(
      groupId,
      defaultRequireStable,
      Some(Seq(
        topic1IdPartition0.topicPartition,
        topic1IdPartition1.topicPartition,
        topic2IdPartition0.topicPartition,
        topic2IdPartition1.topicPartition)
      )
    )

    assertEquals(
      Some(offset),
      cachedOffsets.get(topic1IdPartition0.topicPartition).map(_.offset)
    )
    assertEquals(
      Some(offset),
      cachedOffsets.get(topic1IdPartition1.topicPartition).map(_.offset)
    )
    assertEquals(
      Some(offset),
      cachedOffsets.get(topic2IdPartition0.topicPartition).map(_.offset)
    )
    assertEquals(
      Some(offset),
      cachedOffsets.get(topic2IdPartition1.topicPartition).map(_.offset)
    )

    verify(replicaManager).onlinePartition(groupTopicPartition)

    group.transitionTo(PreparingRebalance)

    // Subscribe to topic1, offsets of topic2 should be removed
    val subscriptionTopic1 = new Subscription(List(topic1).asJava)

    group.updateMember(
      member,
      List(("protocol", ConsumerProtocol.serializeSubscription(subscriptionTopic1).array())),
      member.rebalanceTimeoutMs,
      member.sessionTimeoutMs,
      null
    )

    group.initNextGeneration()
    group.transitionTo(Stable)

    // expect the offset tombstone
    when(partition.appendRecordsToLeader(any[MemoryRecords],
      origin = ArgumentMatchers.eq(AppendOrigin.COORDINATOR), requiredAcks = anyInt(),
      any(), any())).thenReturn(LogAppendInfo.UNKNOWN_LOG_APPEND_INFO)

    groupMetadataManager.cleanupGroupMetadata()

    verify(partition).appendRecordsToLeader(any[MemoryRecords],
      origin = ArgumentMatchers.eq(AppendOrigin.COORDINATOR), requiredAcks = anyInt(),
      any(), any())
    verify(replicaManager, times(2)).onlinePartition(groupTopicPartition)

    assertEquals(Some(group), groupMetadataManager.getGroup(groupId))
    assert(group.is(Stable))

    assertEquals(Some(t1p0OffsetAndMetadata), group.offset(topic1IdPartition0.topicPartition))
    assertEquals(Some(t1p1OffsetAndMetadata), group.offset(topic1IdPartition1.topicPartition))
    assertEquals(None, group.offset(topic2IdPartition0.topicPartition))
    assertEquals(None, group.offset(topic2IdPartition1.topicPartition))

    cachedOffsets = groupMetadataManager.getOffsets(
      groupId,
      defaultRequireStable,
      Some(Seq(
        topic1IdPartition0.topicPartition,
        topic1IdPartition1.topicPartition,
        topic2IdPartition0.topicPartition,
        topic2IdPartition1.topicPartition)
      )
    )

    assertEquals(Some(offset), cachedOffsets.get(topic1IdPartition0.topicPartition).map(_.offset))
    assertEquals(Some(offset), cachedOffsets.get(topic1IdPartition1.topicPartition).map(_.offset))
    assertEquals(
      Some(OffsetFetchResponse.INVALID_OFFSET),
      cachedOffsets.get(topic2IdPartition0.topicPartition).map(_.offset)
    )
    assertEquals(
      Some(OffsetFetchResponse.INVALID_OFFSET),
      cachedOffsets.get(topic2IdPartition1.topicPartition).map(_.offset)
    )
  }

  @Test
  def testLoadOffsetFromOldCommit(): Unit = {
    val groupMetadataTopicPartition = groupTopicPartition
    val generation = 935
    val protocolType = "consumer"
    val protocol = "range"
    val startOffset = 15L
    val groupEpoch = 2
    val committedOffsets = Map(
      new TopicPartition("foo", 0) -> 23L,
      new TopicPartition("foo", 1) -> 455L,
      new TopicPartition("bar", 0) -> 8992L
    )

    val metadataVersion = IBP_1_1_IV0
    val offsetCommitRecords = createCommittedOffsetRecords(committedOffsets, metadataVersion = metadataVersion, retentionTimeOpt = Some(100))
    val memberId = "98098230493"
    val groupMetadataRecord = buildStableGroupRecordWithMember(generation, protocolType, protocol, memberId, metadataVersion = metadataVersion)
    val records = MemoryRecords.withRecords(startOffset, CompressionType.NONE,
      (offsetCommitRecords ++ Seq(groupMetadataRecord)).toArray: _*)

    expectGroupMetadataLoad(groupMetadataTopicPartition, startOffset, records)

    groupMetadataManager.loadGroupsAndOffsets(groupMetadataTopicPartition, groupEpoch, _ => (), 0L)

    val group = groupMetadataManager.getGroup(groupId).getOrElse(throw new AssertionError("Group was not loaded into the cache"))
    assertEquals(groupId, group.groupId)
    assertEquals(Stable, group.currentState)
    assertEquals(memberId, group.leaderOrNull)
    assertEquals(generation, group.generationId)
    assertEquals(Some(protocolType), group.protocolType)
    assertEquals(protocol, group.protocolName.orNull)
    assertEquals(Set(memberId), group.allMembers)
    assertEquals(committedOffsets.size, group.allOffsets.size)
    committedOffsets.foreach { case (topicPartition, offset) =>
      assertEquals(Some(offset), group.offset(topicPartition).map(_.offset))
      assertTrue(group.offset(topicPartition).map(_.expireTimestamp).get.nonEmpty)
    }
  }

  @Test
  def testLoadOffsetWithExplicitRetention(): Unit = {
    val groupMetadataTopicPartition = groupTopicPartition
    val generation = 935
    val protocolType = "consumer"
    val protocol = "range"
    val startOffset = 15L
    val groupEpoch = 2
    val committedOffsets = Map(
      new TopicPartition("foo", 0) -> 23L,
      new TopicPartition("foo", 1) -> 455L,
      new TopicPartition("bar", 0) -> 8992L
    )

    val offsetCommitRecords = createCommittedOffsetRecords(committedOffsets, retentionTimeOpt = Some(100))
    val memberId = "98098230493"
    val groupMetadataRecord = buildStableGroupRecordWithMember(generation, protocolType, protocol, memberId)
    val records = MemoryRecords.withRecords(startOffset, CompressionType.NONE,
      (offsetCommitRecords ++ Seq(groupMetadataRecord)).toArray: _*)

    expectGroupMetadataLoad(groupMetadataTopicPartition, startOffset, records)

    groupMetadataManager.loadGroupsAndOffsets(groupMetadataTopicPartition, groupEpoch, _ => (), 0L)

    val group = groupMetadataManager.getGroup(groupId).getOrElse(throw new AssertionError("Group was not loaded into the cache"))
    assertEquals(groupId, group.groupId)
    assertEquals(Stable, group.currentState)
    assertEquals(memberId, group.leaderOrNull)
    assertEquals(generation, group.generationId)
    assertEquals(Some(protocolType), group.protocolType)
    assertEquals(protocol, group.protocolName.orNull)
    assertEquals(Set(memberId), group.allMembers)
    assertEquals(committedOffsets.size, group.allOffsets.size)
    committedOffsets.foreach { case (topicPartition, offset) =>
      assertEquals(Some(offset), group.offset(topicPartition).map(_.offset))
      assertTrue(group.offset(topicPartition).map(_.expireTimestamp).get.nonEmpty)
    }
  }

  @Test
  def testSerdeOffsetCommitValue(): Unit = {
    val offsetAndMetadata = OffsetAndMetadata(
      offset = 537L,
      leaderEpoch = Optional.of(15),
      metadata = "metadata",
      commitTimestamp = time.milliseconds(),
      expireTimestamp = None)

    def verifySerde(metadataVersion: MetadataVersion, expectedOffsetCommitValueVersion: Int): Unit = {
      val bytes = GroupMetadataManager.offsetCommitValue(offsetAndMetadata, metadataVersion)
      val buffer = ByteBuffer.wrap(bytes)

      assertEquals(expectedOffsetCommitValueVersion, buffer.getShort(0).toInt)

      val deserializedOffsetAndMetadata = GroupMetadataManager.readOffsetMessageValue(buffer)
      assertEquals(offsetAndMetadata.offset, deserializedOffsetAndMetadata.offset)
      assertEquals(offsetAndMetadata.metadata, deserializedOffsetAndMetadata.metadata)
      assertEquals(offsetAndMetadata.commitTimestamp, deserializedOffsetAndMetadata.commitTimestamp)

      // Serialization drops the leader epoch silently if an older inter-broker protocol is in use
      val expectedLeaderEpoch = if (expectedOffsetCommitValueVersion >= 3)
        offsetAndMetadata.leaderEpoch
      else
        Optional.empty()

      assertEquals(expectedLeaderEpoch, deserializedOffsetAndMetadata.leaderEpoch)
    }

    for (version <- MetadataVersion.VERSIONS) {
      val expectedSchemaVersion = version match {
        case v if v.isLessThan(IBP_2_1_IV0) => 1
        case v if v.isLessThan(IBP_2_1_IV1) => 2
        case _ => 3
      }
      verifySerde(version, expectedSchemaVersion)
    }
  }

  @Test
  def testSerdeOffsetCommitValueWithExpireTimestamp(): Unit = {
    // If expire timestamp is set, we should always use version 1 of the offset commit
    // value schema since later versions do not support it

    val offsetAndMetadata = OffsetAndMetadata(
      offset = 537L,
      leaderEpoch = Optional.empty(),
      metadata = "metadata",
      commitTimestamp = time.milliseconds(),
      expireTimestamp = Some(time.milliseconds() + 1000))

    def verifySerde(metadataVersion: MetadataVersion): Unit = {
      val bytes = GroupMetadataManager.offsetCommitValue(offsetAndMetadata, metadataVersion)
      val buffer = ByteBuffer.wrap(bytes)
      assertEquals(1, buffer.getShort(0).toInt)

      val deserializedOffsetAndMetadata = GroupMetadataManager.readOffsetMessageValue(buffer)
      assertEquals(offsetAndMetadata, deserializedOffsetAndMetadata)
    }

    for (version <- MetadataVersion.VERSIONS)
      verifySerde(version)
  }

  @Test
  def testSerdeOffsetCommitValueWithNoneExpireTimestamp(): Unit = {
    val offsetAndMetadata = OffsetAndMetadata(
      offset = 537L,
      leaderEpoch = Optional.empty(),
      metadata = "metadata",
      commitTimestamp = time.milliseconds(),
      expireTimestamp = None)

    def verifySerde(metadataVersion: MetadataVersion): Unit = {
      val bytes = GroupMetadataManager.offsetCommitValue(offsetAndMetadata, metadataVersion)
      val buffer = ByteBuffer.wrap(bytes)
      val version = buffer.getShort(0).toInt
      if (metadataVersion.isLessThan(IBP_2_1_IV0))
        assertEquals(1, version)
      else if (metadataVersion.isLessThan(IBP_2_1_IV1))
        assertEquals(2, version)
      else
        assertEquals(3, version)

      val deserializedOffsetAndMetadata = GroupMetadataManager.readOffsetMessageValue(buffer)
      assertEquals(offsetAndMetadata, deserializedOffsetAndMetadata)
    }

    for (version <- MetadataVersion.VERSIONS)
      verifySerde(version)
  }

  @Test
  def testSerializeGroupMetadataValueToHighestNonFlexibleVersion(): Unit = {
    val generation = 935
    val protocolType = "consumer"
    val protocol = "range"
    val memberId = "98098230493"
    val assignmentBytes = Utils.toArray(ConsumerProtocol.serializeAssignment(
      new ConsumerPartitionAssignor.Assignment(List(new TopicPartition("topic", 0)).asJava, null)
    ))
    val record = TestUtils.records(Seq(
      buildStableGroupRecordWithMember(generation, protocolType, protocol, memberId, assignmentBytes)
    )).records.asScala.head
    assertEquals(3, record.value.getShort)
  }

  @Test
  def testSerializeOffsetCommitValueToHighestNonFlexibleVersion(): Unit = {
    val committedOffsets = Map(
      new TopicPartition("foo", 0) -> 23L,
      new TopicPartition("foo", 1) -> 455L,
    )

    val offsetCommitRecords = createCommittedOffsetRecords(committedOffsets)
    offsetCommitRecords.foreach { record =>
      assertEquals(3, record.value.getShort)
    }
  }

  @Test
  def testDeserializeHighestSupportedGroupMetadataValueVersion(): Unit = {
    val member = new GroupMetadataValue.MemberMetadata()
      .setMemberId("member")
      .setClientId("client")
      .setClientHost("host")

    val generation = 935
    val protocolType = "consumer"
    val protocol = "range"
    val leader = "leader"
    val groupMetadataValue = new GroupMetadataValue()
      .setProtocolType(protocolType)
      .setGeneration(generation)
      .setProtocol(protocol)
      .setLeader(leader)
      .setMembers(java.util.Collections.singletonList(member))

    val deserialized = GroupMetadataManager.readGroupMessageValue("groupId",
      MessageUtil.toVersionPrefixedByteBuffer(4, groupMetadataValue), time)

    assertEquals(generation, deserialized.generationId)
    assertEquals(protocolType, deserialized.protocolType.get)
    assertEquals(protocol, deserialized.protocolName.get)
    assertEquals(leader, deserialized.leaderOrNull)

    val actualMember = deserialized.allMemberMetadata.head
    assertEquals(member.memberId, actualMember.memberId)
    assertEquals(member.clientId, actualMember.clientId)
    assertEquals(member.clientHost, actualMember.clientHost)
  }

  @Test
  def testDeserializeHighestSupportedOffsetCommitValueVersion(): Unit = {
    val offsetCommitValue = new OffsetCommitValue()
      .setOffset(1000L)
      .setMetadata("metadata")
      .setCommitTimestamp(1500L)
      .setLeaderEpoch(1)

    val serialized = MessageUtil.toVersionPrefixedByteBuffer(4, offsetCommitValue)
    val deserialized = GroupMetadataManager.readOffsetMessageValue(serialized)

    assertEquals(1000L, deserialized.offset)
    assertEquals("metadata", deserialized.metadata)
    assertEquals(1500L, deserialized.commitTimestamp)
    assertEquals(1, deserialized.leaderEpoch.get)
  }

  @Test
  def testDeserializeFutureOffsetCommitValue(): Unit = {
    // Copy of OffsetCommitValue.SCHEMA_4 with a few
    // additional tagged fields.
    val futureOffsetCommitSchema = new Schema(
      new Field("offset", Type.INT64, ""),
      new Field("leader_epoch", Type.INT32, ""),
      new Field("metadata", Type.COMPACT_STRING, ""),
      new Field("commit_timestamp", Type.INT64, ""),
      TaggedFieldsSection.of(
        Int.box(0), new Field("offset_foo", Type.STRING, ""),
        Int.box(1), new Field("offset_bar", Type.INT32, "")
      )
    )

    // Create OffsetCommitValue with tagged fields
    val offsetCommit = new Struct(futureOffsetCommitSchema)
    offsetCommit.set("offset", 1000L)
    offsetCommit.set("leader_epoch", 100)
    offsetCommit.set("metadata", "metadata")
    offsetCommit.set("commit_timestamp", 2000L)
    val offsetCommitTaggedFields = new java.util.TreeMap[Integer, Any]()
    offsetCommitTaggedFields.put(0, "foo")
    offsetCommitTaggedFields.put(1, 4000)
    offsetCommit.set("_tagged_fields", offsetCommitTaggedFields)

    // Prepare the buffer.
    val buffer = ByteBuffer.allocate(offsetCommit.sizeOf() + 2)
    buffer.put(0.toByte)
    buffer.put(4.toByte) // Add 4 as version.
    offsetCommit.writeTo(buffer)
    buffer.flip()

    // Read the buffer with the real schema and verify that tagged
    // fields were read but ignored.
    buffer.getShort() // Skip version.
    val value = new OffsetCommitValue(new ByteBufferAccessor(buffer), 4.toShort)
    assertEquals(Seq(0, 1), value.unknownTaggedFields().asScala.map(_.tag))

    // Read the buffer with readOffsetMessageValue.
    buffer.rewind()
    val offsetAndMetadata = GroupMetadataManager.readOffsetMessageValue(buffer)
    assertEquals(1000L, offsetAndMetadata.offset)
    assertEquals(100, offsetAndMetadata.leaderEpoch.get)
    assertEquals("metadata", offsetAndMetadata.metadata)
    assertEquals(2000L, offsetAndMetadata.commitTimestamp)
  }

  @Test
  def testDeserializeFutureGroupMetadataValue(): Unit = {
    // Copy of GroupMetadataValue.MemberMetadata.SCHEMA_4 with a few
    // additional tagged fields.
    val futureMemberSchema = new Schema(
      new Field("member_id", Type.COMPACT_STRING, ""),
      new Field("group_instance_id", Type.COMPACT_NULLABLE_STRING, ""),
      new Field("client_id", Type.COMPACT_STRING, ""),
      new Field("client_host", Type.COMPACT_STRING, ""),
      new Field("rebalance_timeout", Type.INT32, ""),
      new Field("session_timeout", Type.INT32, ""),
      new Field("subscription", Type.COMPACT_BYTES, ""),
      new Field("assignment", Type.COMPACT_BYTES, ""),
      TaggedFieldsSection.of(
        Int.box(0), new Field("member_foo", Type.STRING, ""),
        Int.box(1), new Field("member_foo", Type.INT32, "")
      )
    )

    // Copy of GroupMetadataValue.SCHEMA_4 with a few
    // additional tagged fields.
    val futureGroupSchema = new Schema(
      new Field("protocol_type", Type.COMPACT_STRING, ""),
      new Field("generation", Type.INT32, ""),
      new Field("protocol", Type.COMPACT_NULLABLE_STRING, ""),
      new Field("leader", Type.COMPACT_NULLABLE_STRING, ""),
      new Field("current_state_timestamp", Type.INT64, ""),
      new Field("members", new CompactArrayOf(futureMemberSchema), ""),
      TaggedFieldsSection.of(
        Int.box(0), new Field("group_foo", Type.STRING, ""),
        Int.box(1), new Field("group_bar", Type.INT32, "")
      )
    )

    // Create a member with tagged fields.
    val member = new Struct(futureMemberSchema)
    member.set("member_id", "member_id")
    member.set("group_instance_id", "group_instance_id")
    member.set("client_id", "client_id")
    member.set("client_host", "client_host")
    member.set("rebalance_timeout", 1)
    member.set("session_timeout", 2)
    member.set("subscription", ByteBuffer.allocate(0))
    member.set("assignment", ByteBuffer.allocate(0))

    val memberTaggedFields = new java.util.TreeMap[Integer, Any]()
    memberTaggedFields.put(0, "foo")
    memberTaggedFields.put(1, 4000)
    member.set("_tagged_fields", memberTaggedFields)

    // Create a group with tagged fields.
    val group = new Struct(futureGroupSchema)
    group.set("protocol_type", "consumer")
    group.set("generation", 10)
    group.set("protocol", "range")
    group.set("leader", "leader")
    group.set("current_state_timestamp", 1000L)
    group.set("members", Array(member))

    val groupTaggedFields = new java.util.TreeMap[Integer, Any]()
    groupTaggedFields.put(0, "foo")
    groupTaggedFields.put(1, 4000)
    group.set("_tagged_fields", groupTaggedFields)

    // Prepare the buffer.
    val buffer = ByteBuffer.allocate(group.sizeOf() + 2)
    buffer.put(0.toByte)
    buffer.put(4.toByte) // Add 4 as version.
    group.writeTo(buffer)
    buffer.flip()

    // Read the buffer with the real schema and verify that tagged
    // fields were read but ignored.
    buffer.getShort() // Skip version.
    val value = new GroupMetadataValue(new ByteBufferAccessor(buffer), 4.toShort)
    assertEquals(Seq(0, 1), value.unknownTaggedFields().asScala.map(_.tag))
    assertEquals(Seq(0, 1), value.members().get(0).unknownTaggedFields().asScala.map(_.tag))

    // Read the buffer with readGroupMessageValue.
    buffer.rewind()
    val groupMetadata = GroupMetadataManager.readGroupMessageValue("group", buffer, time)
    assertEquals("consumer", groupMetadata.protocolType.get)
    assertEquals("leader", groupMetadata.leaderOrNull)
    assertTrue(groupMetadata.allMembers.contains("member_id"))
  }

  @Test
  def testLoadOffsetsWithEmptyControlBatch(): Unit = {
    val groupMetadataTopicPartition = groupTopicPartition
    val startOffset = 15L
    val generation = 15
    val groupEpoch = 2

    val committedOffsets = Map(
      new TopicPartition("foo", 0) -> 23L,
      new TopicPartition("foo", 1) -> 455L,
      new TopicPartition("bar", 0) -> 8992L
    )

    val offsetCommitRecords = createCommittedOffsetRecords(committedOffsets)
    val groupMetadataRecord = buildEmptyGroupRecord(generation, protocolType)
    val records = MemoryRecords.withRecords(startOffset, CompressionType.NONE,
      (offsetCommitRecords ++ Seq(groupMetadataRecord)).toArray: _*)

    // Prepend empty control batch to valid records
    val mockBatch: MutableRecordBatch = mock(classOf[MutableRecordBatch])
    when(mockBatch.iterator).thenReturn(Collections.emptyIterator[Record])
    when(mockBatch.isControlBatch).thenReturn(true)
    when(mockBatch.isTransactional).thenReturn(true)
    when(mockBatch.nextOffset).thenReturn(16L)
    val mockRecords: MemoryRecords = mock(classOf[MemoryRecords])
    when(mockRecords.batches).thenReturn((Iterable[MutableRecordBatch](mockBatch) ++ records.batches.asScala).asJava)
    when(mockRecords.records).thenReturn(records.records())
    when(mockRecords.sizeInBytes()).thenReturn(DefaultRecordBatch.RECORD_BATCH_OVERHEAD + records.sizeInBytes())
    val logMock: UnifiedLog = mock(classOf[UnifiedLog])
    when(logMock.logStartOffset).thenReturn(startOffset)
    when(logMock.read(ArgumentMatchers.eq(startOffset),
      maxLength = anyInt(),
      isolation = ArgumentMatchers.eq(FetchIsolation.LOG_END),
      minOneMessage = ArgumentMatchers.eq(true)))
      .thenReturn(new FetchDataInfo(new LogOffsetMetadata(startOffset), mockRecords))
    when(replicaManager.getLog(groupMetadataTopicPartition)).thenReturn(Some(logMock))
    when(replicaManager.getLogEndOffset(groupMetadataTopicPartition)).thenReturn(Some[Long](18))
    groupMetadataManager.loadGroupsAndOffsets(groupMetadataTopicPartition, groupEpoch, _ => (), 0L)

    // Empty control batch should not have caused the load to fail
    val group = groupMetadataManager.getGroup(groupId).getOrElse(throw new AssertionError("Group was not loaded into the cache"))
    assertEquals(groupId, group.groupId)
    assertEquals(Empty, group.currentState)
    assertEquals(generation, group.generationId)
    assertEquals(Some(protocolType), group.protocolType)
    assertNull(group.leaderOrNull)
    assertNull(group.protocolName.orNull)
    committedOffsets.foreach { case (topicPartition, offset) =>
      assertEquals(Some(offset), group.offset(topicPartition).map(_.offset))
    }
  }

  @Test
  def testCommittedOffsetParsing(): Unit = {
    val groupId = "group"
    val topicPartition = new TopicPartition("topic", 0)
    val offsetCommitRecord = TestUtils.records(Seq(
      new SimpleRecord(
        GroupMetadataManager.offsetCommitKey(groupId, topicPartition),
        GroupMetadataManager.offsetCommitValue(OffsetAndMetadata(35L, "", time.milliseconds()), MetadataVersion.latest)
      )
    )).records.asScala.head
    val (keyStringOpt, valueStringOpt) = GroupMetadataManager.formatRecordKeyAndValue(offsetCommitRecord)
    assertEquals(Some(s"offset_commit::group=$groupId,partition=$topicPartition"), keyStringOpt)
    assertEquals(Some("offset=35"), valueStringOpt)
  }

  @Test
  def testCommittedOffsetTombstoneParsing(): Unit = {
    val groupId = "group"
    val topicPartition = new TopicPartition("topic", 0)
    val offsetCommitRecord = TestUtils.records(Seq(
      new SimpleRecord(GroupMetadataManager.offsetCommitKey(groupId, topicPartition), null)
    )).records.asScala.head
    val (keyStringOpt, valueStringOpt) = GroupMetadataManager.formatRecordKeyAndValue(offsetCommitRecord)
    assertEquals(Some(s"offset_commit::group=$groupId,partition=$topicPartition"), keyStringOpt)
    assertEquals(Some("<DELETE>"), valueStringOpt)
  }

  @Test
  def testGroupMetadataParsingWithNullUserData(): Unit = {
    val generation = 935
    val protocolType = "consumer"
    val protocol = "range"
    val memberId = "98098230493"
    val assignmentBytes = Utils.toArray(ConsumerProtocol.serializeAssignment(
      new ConsumerPartitionAssignor.Assignment(List(new TopicPartition("topic", 0)).asJava, null)
    ))
    val groupMetadataRecord = TestUtils.records(Seq(
      buildStableGroupRecordWithMember(generation, protocolType, protocol, memberId, assignmentBytes)
    )).records.asScala.head
    val (keyStringOpt, valueStringOpt) = GroupMetadataManager.formatRecordKeyAndValue(groupMetadataRecord)
    assertEquals(Some(s"group_metadata::group=$groupId"), keyStringOpt)
    assertEquals(Some("{\"protocolType\":\"consumer\",\"protocol\":\"range\"," +
      "\"generationId\":935,\"assignment\":\"{98098230493=[topic-0]}\"}"), valueStringOpt)
  }

  @Test
  def testGroupMetadataTombstoneParsing(): Unit = {
    val groupId = "group"
    val groupMetadataRecord = TestUtils.records(Seq(
      new SimpleRecord(GroupMetadataManager.groupMetadataKey(groupId), null)
    )).records.asScala.head
    val (keyStringOpt, valueStringOpt) = GroupMetadataManager.formatRecordKeyAndValue(groupMetadataRecord)
    assertEquals(Some(s"group_metadata::group=$groupId"), keyStringOpt)
    assertEquals(Some("<DELETE>"), valueStringOpt)
  }

  private def verifyAppendAndCaptureCallback(): ArgumentCaptor[Map[TopicPartition, PartitionResponse] => Unit] = {
    val capturedArgument: ArgumentCaptor[Map[TopicPartition, PartitionResponse] => Unit] = ArgumentCaptor.forClass(classOf[Map[TopicPartition, PartitionResponse] => Unit])
    verify(replicaManager).appendRecords(anyLong(),
      anyShort(),
      any(),
      any(),
      any[Map[TopicPartition, MemoryRecords]],
      capturedArgument.capture(),
      any[Option[ReentrantLock]],
      any(),
      any(),
<<<<<<< HEAD
      any(),
=======
>>>>>>> 89043175
      any())
    capturedArgument
  }

  private def expectAppendMessage(error: Errors): ArgumentCaptor[Map[TopicPartition, MemoryRecords]] = {
    val capturedCallback: ArgumentCaptor[Map[TopicPartition, PartitionResponse] => Unit] = ArgumentCaptor.forClass(classOf[Map[TopicPartition, PartitionResponse] => Unit])
    val capturedRecords: ArgumentCaptor[Map[TopicPartition, MemoryRecords]] = ArgumentCaptor.forClass(classOf[Map[TopicPartition, MemoryRecords]])
    when(replicaManager.appendRecords(anyLong(),
      anyShort(),
      any(),
      any(),
      capturedRecords.capture(),
      capturedCallback.capture(),
      any[Option[ReentrantLock]],
      any(),
      any(),
<<<<<<< HEAD
      any(),
=======
>>>>>>> 89043175
      any()
    )).thenAnswer(_ => {
      capturedCallback.getValue.apply(
        Map(groupTopicPartition ->
          new PartitionResponse(error, 0L, RecordBatch.NO_TIMESTAMP, 0L)
        )
      )})
    when(replicaManager.getMagic(any())).thenReturn(Some(RecordBatch.CURRENT_MAGIC_VALUE))
    capturedRecords
  }

  private def buildStableGroupRecordWithMember(generation: Int,
                                               protocolType: String,
                                               protocol: String,
                                               memberId: String,
                                               assignmentBytes: Array[Byte] = Array.emptyByteArray,
                                               metadataVersion: MetadataVersion = MetadataVersion.latest): SimpleRecord = {
    val memberProtocols = List((protocol, Array.emptyByteArray))
    val member = new MemberMetadata(memberId, Some(groupInstanceId), "clientId", "clientHost", 30000, 10000, protocolType, memberProtocols)
    val group = GroupMetadata.loadGroup(groupId, Stable, generation, protocolType, protocol, memberId,
      if (metadataVersion.isAtLeast(IBP_2_1_IV0)) Some(time.milliseconds()) else None, Seq(member), time)
    val groupMetadataKey = GroupMetadataManager.groupMetadataKey(groupId)
    val groupMetadataValue = GroupMetadataManager.groupMetadataValue(group, Map(memberId -> assignmentBytes), metadataVersion)
    new SimpleRecord(groupMetadataKey, groupMetadataValue)
  }

  private def buildEmptyGroupRecord(generation: Int, protocolType: String): SimpleRecord = {
    val group = GroupMetadata.loadGroup(groupId, Empty, generation, protocolType, null, null, None, Seq.empty, time)
    val groupMetadataKey = GroupMetadataManager.groupMetadataKey(groupId)
    val groupMetadataValue = GroupMetadataManager.groupMetadataValue(group, Map.empty, MetadataVersion.latest)
    new SimpleRecord(groupMetadataKey, groupMetadataValue)
  }

  private def expectGroupMetadataLoad(groupMetadataTopicPartition: TopicPartition,
                                      startOffset: Long,
                                      records: MemoryRecords): Unit = {
    val logMock: UnifiedLog =  mock(classOf[UnifiedLog])
    when(replicaManager.getLog(groupMetadataTopicPartition)).thenReturn(Some(logMock))
    val endOffset = expectGroupMetadataLoad(logMock, startOffset, records)
    when(replicaManager.getLogEndOffset(groupMetadataTopicPartition)).thenReturn(Some(endOffset))
  }

  /**
   * mock records into a mocked log
   *
   * @return the calculated end offset to be mocked into [[ReplicaManager.getLogEndOffset]]
   */
  private def expectGroupMetadataLoad(logMock: UnifiedLog,
                                      startOffset: Long,
                                      records: MemoryRecords): Long = {
    val endOffset = startOffset + records.records.asScala.size
    val fileRecordsMock: FileRecords = mock(classOf[FileRecords])

    when(logMock.logStartOffset).thenReturn(startOffset)
    when(logMock.read(ArgumentMatchers.eq(startOffset),
      maxLength = anyInt(),
      isolation = ArgumentMatchers.eq(FetchIsolation.LOG_END),
      minOneMessage = ArgumentMatchers.eq(true)))
      .thenReturn(new FetchDataInfo(new LogOffsetMetadata(startOffset), fileRecordsMock))

    when(fileRecordsMock.sizeInBytes()).thenReturn(records.sizeInBytes)

    val bufferCapture: ArgumentCaptor[ByteBuffer] = ArgumentCaptor.forClass(classOf[ByteBuffer])
    when(fileRecordsMock.readInto(bufferCapture.capture(), anyInt())).thenAnswer(_ => {
      val buffer = bufferCapture.getValue
      buffer.put(records.buffer.duplicate)
      buffer.flip()
    })
    endOffset
  }

  private def createCommittedOffsetRecords(committedOffsets: Map[TopicPartition, Long],
                                           groupId: String = groupId,
                                           metadataVersion: MetadataVersion = MetadataVersion.latest,
                                           retentionTimeOpt: Option[Long] = None): Seq[SimpleRecord] = {
    committedOffsets.map { case (topicPartition, offset) =>
      val commitTimestamp = time.milliseconds()
      val offsetAndMetadata = retentionTimeOpt match {
        case Some(retentionTimeMs) =>
          val expirationTime = commitTimestamp + retentionTimeMs
          OffsetAndMetadata(offset, "", commitTimestamp, expirationTime)
        case None =>
          OffsetAndMetadata(offset, "", commitTimestamp)
      }
      val offsetCommitKey = GroupMetadataManager.offsetCommitKey(groupId, topicPartition)
      val offsetCommitValue = GroupMetadataManager.offsetCommitValue(offsetAndMetadata, metadataVersion)
      new SimpleRecord(offsetCommitKey, offsetCommitValue)
    }.toSeq
  }

  private def mockGetPartition(): Unit = {
    when(replicaManager.getPartition(groupTopicPartition)).thenReturn(HostedPartition.Online(partition))
    when(replicaManager.onlinePartition(groupTopicPartition)).thenReturn(Some(partition))
  }

  private def getGauge(manager: GroupMetadataManager, name: String): Gauge[Int]  = {
    KafkaYammerMetrics.defaultRegistry().allMetrics().get(manager.metricsGroup.metricName(name, Collections.emptyMap())).asInstanceOf[Gauge[Int]]
  }

  private def expectMetrics(manager: GroupMetadataManager,
                            expectedNumGroups: Int,
                            expectedNumGroupsPreparingRebalance: Int,
                            expectedNumGroupsCompletingRebalance: Int): Unit = {
    assertEquals(expectedNumGroups, getGauge(manager, "NumGroups").value)
    assertEquals(expectedNumGroupsPreparingRebalance, getGauge(manager, "NumGroupsPreparingRebalance").value)
    assertEquals(expectedNumGroupsCompletingRebalance, getGauge(manager, "NumGroupsCompletingRebalance").value)
  }

  @Test
  def testMetrics(): Unit = {
    groupMetadataManager.cleanupGroupMetadata()
    expectMetrics(groupMetadataManager, 0, 0, 0)
    val group = new GroupMetadata("foo2", Stable, time)
    groupMetadataManager.addGroup(group)
    expectMetrics(groupMetadataManager, 1, 0, 0)
    group.transitionTo(PreparingRebalance)
    expectMetrics(groupMetadataManager, 1, 1, 0)
    group.transitionTo(CompletingRebalance)
    expectMetrics(groupMetadataManager, 1, 0, 1)
  }

  @Test
  def testPartitionLoadMetric(): Unit = {
    val server = ManagementFactory.getPlatformMBeanServer
    val mBeanName = "kafka.server:type=group-coordinator-metrics"
    val reporter = new JmxReporter
    val metricsContext = new KafkaMetricsContext("kafka.server")
    reporter.contextChange(metricsContext)
    metrics.addReporter(reporter)

    def partitionLoadTime(attribute: String): Double = {
      server.getAttribute(new ObjectName(mBeanName), attribute).asInstanceOf[Double]
    }

    assertTrue(server.isRegistered(new ObjectName(mBeanName)))
    assertEquals(Double.NaN, partitionLoadTime( "partition-load-time-max"), 0)
    assertEquals(Double.NaN, partitionLoadTime("partition-load-time-avg"), 0)
    assertTrue(reporter.containsMbean(mBeanName))

    val groupMetadataTopicPartition = groupTopicPartition
    val startOffset = 15L
    val memberId = "98098230493"
    val committedOffsets = Map(
      new TopicPartition("foo", 0) -> 23L,
      new TopicPartition("foo", 1) -> 455L,
      new TopicPartition("bar", 0) -> 8992L
    )

    val offsetCommitRecords = createCommittedOffsetRecords(committedOffsets)
    val groupMetadataRecord = buildStableGroupRecordWithMember(generation = 15,
      protocolType = "consumer", protocol = "range", memberId)
    val records = MemoryRecords.withRecords(startOffset, CompressionType.NONE,
      (offsetCommitRecords ++ Seq(groupMetadataRecord)).toArray: _*)

    expectGroupMetadataLoad(groupMetadataTopicPartition, startOffset, records)
    // When passed a specific start offset, assert that the measured values are in excess of that.
    val now = time.milliseconds()
    val diff = 1000
    val groupEpoch = 2
    groupMetadataManager.loadGroupsAndOffsets(groupMetadataTopicPartition, groupEpoch, _ => (), now - diff)
    assertTrue(partitionLoadTime("partition-load-time-max") >= diff)
    assertTrue(partitionLoadTime("partition-load-time-avg") >= diff)
  }

  @Test
  def testReadMessageKeyCanReadUnknownMessage(): Unit = {
    val record = new org.apache.kafka.coordinator.group.generated.GroupMetadataKey()
    val unknownRecord = MessageUtil.toVersionPrefixedBytes(Short.MaxValue, record)
    val key = GroupMetadataManager.readMessageKey(ByteBuffer.wrap(unknownRecord))
    assertEquals(UnknownKey(Short.MaxValue), key)
  }

  @Test
  def testLoadGroupsAndOffsetsWillIgnoreUnknownMessage(): Unit = {
    val generation = 935
    val protocolType = "consumer"
    val protocol = "range"
    val startOffset = 15L
    val committedOffsets = Map(
      new TopicPartition("foo", 0) -> 23L,
      new TopicPartition("foo", 1) -> 455L,
      new TopicPartition("bar", 0) -> 8992L
    )

    val offsetCommitRecords = createCommittedOffsetRecords(committedOffsets)
    val memberId = "98098230493"
    val groupMetadataRecord = buildStableGroupRecordWithMember(generation, protocolType, protocol, memberId)

    // Should ignore unknown record
    val unknownKey = new org.apache.kafka.coordinator.group.generated.GroupMetadataKey()
    val lowestUnsupportedVersion = (org.apache.kafka.coordinator.group.generated.GroupMetadataKey
      .HIGHEST_SUPPORTED_VERSION + 1).toShort

    val unknownMessage1 = MessageUtil.toVersionPrefixedBytes(Short.MaxValue, unknownKey)
    val unknownMessage2 = MessageUtil.toVersionPrefixedBytes(lowestUnsupportedVersion, unknownKey)
    val unknownRecord1 = new SimpleRecord(unknownMessage1, unknownMessage1)
    val unknownRecord2 = new SimpleRecord(unknownMessage2, unknownMessage2)

    val records = MemoryRecords.withRecords(startOffset, CompressionType.NONE,
      (offsetCommitRecords ++ Seq(unknownRecord1, unknownRecord2) ++ Seq(groupMetadataRecord)).toArray: _*)

    expectGroupMetadataLoad(groupTopicPartition, startOffset, records)

    groupMetadataManager.loadGroupsAndOffsets(groupTopicPartition, 1, _ => (), 0L)

    val group = groupMetadataManager.getGroup(groupId).getOrElse(throw new AssertionError("Group was not loaded into the cache"))
    assertEquals(groupId, group.groupId)
    assertEquals(Stable, group.currentState)
    assertEquals(memberId, group.leaderOrNull)
    assertEquals(generation, group.generationId)
    assertEquals(Some(protocolType), group.protocolType)
    assertEquals(protocol, group.protocolName.orNull)
    assertEquals(Set(memberId), group.allMembers)
    assertEquals(committedOffsets.size, group.allOffsets.size)
    committedOffsets.foreach { case (topicPartition, offset) =>
      assertEquals(Some(offset), group.offset(topicPartition).map(_.offset))
      assertTrue(group.offset(topicPartition).map(_.expireTimestamp).contains(None))
    }
  }
}<|MERGE_RESOLUTION|>--- conflicted
+++ resolved
@@ -1185,10 +1185,7 @@
       any[Option[ReentrantLock]],
       any(),
       any(),
-<<<<<<< HEAD
-      any(),
-=======
->>>>>>> 89043175
+      any(),
       any())
     verify(replicaManager).getMagic(any())
   }
@@ -1226,10 +1223,7 @@
       any[Option[ReentrantLock]],
       any(),
       any(),
-<<<<<<< HEAD
-      any(),
-=======
->>>>>>> 89043175
+      any(),
       any())
     verify(replicaManager).getMagic(any())
   }
@@ -1306,10 +1300,7 @@
       any[Option[ReentrantLock]],
       any(),
       any(),
-<<<<<<< HEAD
-      any(),
-=======
->>>>>>> 89043175
+      any(),
       any())
     // Will update sensor after commit
     assertEquals(1, TestUtils.totalMetricValue(metrics, "offset-commit-count"))
@@ -1352,14 +1343,9 @@
       capturedResponseCallback.capture(),
       any[Option[ReentrantLock]],
       any(),
-<<<<<<< HEAD
       any(),
       any(),
       ArgumentMatchers.eq(Map(offsetTopicPartition -> verificationGuard)))
-=======
-      ArgumentMatchers.eq(Map(offsetTopicPartition -> verificationGuard)),
-      any())
->>>>>>> 89043175
     verify(replicaManager).getMagic(any())
     capturedResponseCallback.getValue.apply(Map(groupTopicPartition ->
       new PartitionResponse(Errors.NONE, 0L, RecordBatch.NO_TIMESTAMP, 0L)))
@@ -1419,14 +1405,9 @@
       any(),
       any[Option[ReentrantLock]],
       any(),
-<<<<<<< HEAD
       any(),
       any(),
       ArgumentMatchers.eq(Map(offsetTopicPartition -> verificationGuard)))
-=======
-      ArgumentMatchers.eq(Map(offsetTopicPartition -> verificationGuard)),
-      any())
->>>>>>> 89043175
     verify(replicaManager).getMagic(any())
   }
 
@@ -1476,14 +1457,9 @@
       any(),
       any[Option[ReentrantLock]],
       any(),
-<<<<<<< HEAD
       any(),
       any(),
       ArgumentMatchers.eq(Map(offsetTopicPartition -> verificationGuard)))
-=======
-      ArgumentMatchers.eq(Map(offsetTopicPartition -> verificationGuard)),
-      any())
->>>>>>> 89043175
     verify(replicaManager).getMagic(any())
   }
 
@@ -1637,10 +1613,7 @@
       any[Option[ReentrantLock]],
       any(),
       any(),
-<<<<<<< HEAD
-      any(),
-=======
->>>>>>> 89043175
+      any(),
       any())
     verify(replicaManager).getMagic(any())
     assertEquals(1, TestUtils.totalMetricValue(metrics, "offset-commit-count"))
@@ -1749,10 +1722,7 @@
       any[Option[ReentrantLock]],
       any(),
       any(),
-<<<<<<< HEAD
-      any(),
-=======
->>>>>>> 89043175
+      any(),
       any())
     verify(replicaManager, times(2)).getMagic(any())
   }
@@ -2863,10 +2833,7 @@
       any[Option[ReentrantLock]],
       any(),
       any(),
-<<<<<<< HEAD
-      any(),
-=======
->>>>>>> 89043175
+      any(),
       any())
     capturedArgument
   }
@@ -2883,10 +2850,7 @@
       any[Option[ReentrantLock]],
       any(),
       any(),
-<<<<<<< HEAD
-      any(),
-=======
->>>>>>> 89043175
+      any(),
       any()
     )).thenAnswer(_ => {
       capturedCallback.getValue.apply(
