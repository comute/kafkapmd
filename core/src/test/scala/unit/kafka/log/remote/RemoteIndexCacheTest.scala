/**
 * Licensed to the Apache Software Foundation (ASF) under one or more
 * contributor license agreements.  See the NOTICE file distributed with
 * this work for additional information regarding copyright ownership.
 * The ASF licenses this file to You under the Apache License, Version 2.0
 * (the "License"); you may not use this file except in compliance with
 * the License.  You may obtain a copy of the License at
 *
 * http://www.apache.org/licenses/LICENSE-2.0
 *
 * Unless required by applicable law or agreed to in writing, software
 * distributed under the License is distributed on an "AS IS" BASIS,
 * WITHOUT WARRANTIES OR CONDITIONS OF ANY KIND, either express or implied.
 * See the License for the specific language governing permissions and
 * limitations under the License.
 */
package kafka.log.remote

import kafka.utils.TestUtils
import kafka.utils.TestUtils.waitUntilTrue
import org.apache.kafka.common.utils.Utils
import org.apache.kafka.common.{TopicIdPartition, TopicPartition, Uuid}
import org.apache.kafka.server.log.remote.storage.RemoteStorageManager.IndexType
import org.apache.kafka.server.log.remote.storage.{RemoteLogSegmentId, RemoteLogSegmentMetadata, RemoteResourceNotFoundException, RemoteStorageManager}
import org.apache.kafka.server.util.MockTime
<<<<<<< HEAD
import org.apache.kafka.storage.internals.log.RemoteIndexCache.{REMOTE_LOG_INDEX_CACHE_CLEANER_THREAD, remoteDeletedSuffixIndexFileName, remoteOffsetIndexFile, remoteOffsetIndexFileName, remoteTimeIndexFile, remoteTimeIndexFileName, remoteTransactionIndexFile, remoteTransactionIndexFileName}
import org.apache.kafka.storage.internals.log.{LogFileUtils, OffsetIndex, OffsetPosition, RemoteIndexCache, TimeIndex, TransactionIndex}
=======
import org.apache.kafka.storage.internals.log.RemoteIndexCache.{REMOTE_LOG_INDEX_CACHE_CLEANER_THREAD, remoteOffsetIndexFile, remoteOffsetIndexFileName, remoteTimeIndexFile, remoteTimeIndexFileName, remoteTransactionIndexFile, remoteTransactionIndexFileName}
import org.apache.kafka.storage.internals.log.{AbortedTxn, CorruptIndexException, LogFileUtils, OffsetIndex, OffsetPosition, RemoteIndexCache, TimeIndex, TransactionIndex}
>>>>>>> 1983ebeb
import org.apache.kafka.test.{TestUtils => JTestUtils}
import org.junit.jupiter.api.Assertions._
import org.junit.jupiter.api.{AfterEach, BeforeEach, Test}
import org.junit.jupiter.params.ParameterizedTest
import org.junit.jupiter.params.provider.EnumSource
import org.mockito.ArgumentMatchers
import org.mockito.ArgumentMatchers.any
import org.mockito.Mockito._
import org.slf4j.{Logger, LoggerFactory}

import java.io.{File, FileInputStream, FileNotFoundException, IOException, PrintWriter}
import java.nio.file.{Files, Paths}
import java.util
import java.util.{Collections, Optional}
import java.util.concurrent.{CountDownLatch, Executors, TimeUnit}
import scala.collection.mutable

class RemoteIndexCacheTest {
  private val defaultRemoteIndexCacheSizeBytes = 1024 * 1024L
  private val logger: Logger = LoggerFactory.getLogger(classOf[RemoteIndexCacheTest])
  private val time = new MockTime()
  private val brokerId = 1
  private val baseOffset: Long = Int.MaxValue.toLong + 101337 // start with a base offset which is a long
  private val lastOffset: Long = baseOffset + 30L
  private val segmentSize: Int = 1024
  private val rsm: RemoteStorageManager = mock(classOf[RemoteStorageManager])
  private var cache: RemoteIndexCache = _
  private var rlsMetadata: RemoteLogSegmentMetadata = _
  private var logDir: File = _
  private var tpDir: File = _
  private var idPartition: TopicIdPartition = _

  @BeforeEach
  def setup(): Unit = {
    idPartition = new TopicIdPartition(Uuid.randomUuid(), new TopicPartition("foo", 0))
    logDir = JTestUtils.tempDirectory(s"kafka-${this.getClass.getSimpleName}")
    tpDir = new File(logDir, idPartition.toString)
    Files.createDirectory(tpDir.toPath)

    val remoteLogSegmentId = RemoteLogSegmentId.generateNew(idPartition)
    rlsMetadata = new RemoteLogSegmentMetadata(remoteLogSegmentId, baseOffset, lastOffset,
      time.milliseconds(), brokerId, time.milliseconds(), segmentSize, Collections.singletonMap(0, 0L))

    cache = new RemoteIndexCache(defaultRemoteIndexCacheSizeBytes, rsm, tpDir.toString)

    mockRsmFetchIndex(rsm)
  }

  @AfterEach
  def cleanup(): Unit = {
    reset(rsm)
    // the files created for the test will be deleted automatically on thread exit since we use temp dir
    Utils.closeQuietly(cache, "RemoteIndexCache created for unit test")
    // best effort to delete the per-test resource. Even if we don't delete, it is ok because the parent directory
    // will be deleted at the end of test.
    try {
      Utils.delete(logDir)
    } catch {
      case _: IOException => // ignore
    }
    // Verify no lingering threads. It is important to have this as the very last statement in the @aftereach
    // because this may throw an exception and prevent cleanup after it
    TestUtils.assertNoNonDaemonThreads(REMOTE_LOG_INDEX_CACHE_CLEANER_THREAD)
  }

  @Test
  def testIndexFileNameAndLocationOnDisk(): Unit = {
    val entry = cache.getIndexEntry(rlsMetadata)
    val offsetIndexFile = entry.offsetIndex.file().toPath
    val txnIndexFile = entry.txnIndex.file().toPath
    val timeIndexFile = entry.timeIndex.file().toPath

    val expectedOffsetIndexFileName: String = remoteOffsetIndexFileName(rlsMetadata)
    val expectedTimeIndexFileName: String = remoteTimeIndexFileName(rlsMetadata)
    val expectedTxnIndexFileName: String = remoteTransactionIndexFileName(rlsMetadata)

    assertEquals(expectedOffsetIndexFileName, offsetIndexFile.getFileName.toString)
    assertEquals(expectedTxnIndexFileName, txnIndexFile.getFileName.toString)
    assertEquals(expectedTimeIndexFileName, timeIndexFile.getFileName.toString)

    // assert that parent directory for the index files is correct
    assertEquals(RemoteIndexCache.DIR_NAME, offsetIndexFile.getParent.getFileName.toString,
      s"offsetIndex=$offsetIndexFile is created under incorrect parent")
    assertEquals(RemoteIndexCache.DIR_NAME, txnIndexFile.getParent.getFileName.toString,
      s"txnIndex=$txnIndexFile is created under incorrect parent")
    assertEquals(RemoteIndexCache.DIR_NAME, timeIndexFile.getParent.getFileName.toString,
      s"timeIndex=$timeIndexFile is created under incorrect parent")
  }

  @Test
  def testFetchIndexFromRemoteStorage(): Unit = {
    val offsetIndex = cache.getIndexEntry(rlsMetadata).offsetIndex
    val offsetPosition1 = offsetIndex.entry(1)
    // this call should have invoked fetchOffsetIndex, fetchTimestampIndex once
    val resultPosition = cache.lookupOffset(rlsMetadata, offsetPosition1.offset)
    assertEquals(offsetPosition1.position, resultPosition)
    verifyFetchIndexInvocation(count = 1, Seq(IndexType.OFFSET, IndexType.TIMESTAMP))

    // this should not cause fetching index from RemoteStorageManager as it is already fetched earlier
    reset(rsm)
    val offsetPosition2 = offsetIndex.entry(2)
    val resultPosition2 = cache.lookupOffset(rlsMetadata, offsetPosition2.offset)
    assertEquals(offsetPosition2.position, resultPosition2)
    assertNotNull(cache.getIndexEntry(rlsMetadata))
    verifyNoInteractions(rsm)
  }

  @Test
  def testFetchIndexForMissingTransactionIndex(): Unit = {
    when(rsm.fetchIndex(any(classOf[RemoteLogSegmentMetadata]), any(classOf[IndexType])))
      .thenAnswer(ans => {
        val metadata = ans.getArgument[RemoteLogSegmentMetadata](0)
        val indexType = ans.getArgument[IndexType](1)
        val offsetIdx = createOffsetIndexForSegmentMetadata(metadata)
        val timeIdx = createTimeIndexForSegmentMetadata(metadata)
        maybeAppendIndexEntries(offsetIdx, timeIdx)
        indexType match {
          case IndexType.OFFSET => new FileInputStream(offsetIdx.file)
          case IndexType.TIMESTAMP => new FileInputStream(timeIdx.file)
          // Throw RemoteResourceNotFoundException since transaction index is not available
          case IndexType.TRANSACTION => throw new RemoteResourceNotFoundException("txn index not found")
          case IndexType.LEADER_EPOCH => // leader-epoch-cache is not accessed.
          case IndexType.PRODUCER_SNAPSHOT => // producer-snapshot is not accessed.
        }
      })

    val entry = cache.getIndexEntry(rlsMetadata)
    // Verify an empty file is created in the cache directory
    assertTrue(entry.txnIndex().file().exists())
    assertEquals(0, entry.txnIndex().file().length())
  }

  @Test
  def testPositionForNonExistingIndexFromRemoteStorage(): Unit = {
    val offsetIndex = cache.getIndexEntry(rlsMetadata).offsetIndex
    val lastOffsetPosition = cache.lookupOffset(rlsMetadata, offsetIndex.lastOffset)
    val greaterOffsetThanLastOffset = offsetIndex.lastOffset + 1
    assertEquals(lastOffsetPosition, cache.lookupOffset(rlsMetadata, greaterOffsetThanLastOffset))

    // offsetIndex.lookup() returns OffsetPosition(baseOffset, 0) for offsets smaller than least entry in the offset index.
    val nonExistentOffsetPosition = new OffsetPosition(baseOffset, 0)
    val lowerOffsetThanBaseOffset = offsetIndex.baseOffset - 1
    assertEquals(nonExistentOffsetPosition.position, cache.lookupOffset(rlsMetadata, lowerOffsetThanBaseOffset))
  }

  @Test
  def testCacheEntryExpiry(): Unit = {
    val estimateEntryBytesSize = estimateOneEntryBytesSize()
    // close existing cache created in test setup before creating a new one
    Utils.closeQuietly(cache, "RemoteIndexCache created for unit test")
    cache = new RemoteIndexCache(2 * estimateEntryBytesSize, rsm, tpDir.toString)
    val tpId = new TopicIdPartition(Uuid.randomUuid(), new TopicPartition("foo", 0))
    val metadataList = generateRemoteLogSegmentMetadata(size = 3, tpId)

    assertCacheSize(0)
    // getIndex for first time will call rsm#fetchIndex
    cache.getIndexEntry(metadataList.head)
    assertCacheSize(1)
    // Calling getIndex on the same entry should not call rsm#fetchIndex again, but it should retrieve from cache
    cache.getIndexEntry(metadataList.head)
    assertCacheSize(1)
    verifyFetchIndexInvocation(count = 1)

    // Here a new key metadataList(1) is invoked, that should call rsm#fetchIndex, making the count to 2
    cache.getIndexEntry(metadataList.head)
    cache.getIndexEntry(metadataList(1))
    assertCacheSize(2)
    verifyFetchIndexInvocation(count = 2)

    // Getting index for metadataList.last should call rsm#fetchIndex
    // to populate this entry one of the other 2 entries will be evicted. We don't know which one since it's based on
    // a probabilistic formula for Window TinyLfu. See docs for RemoteIndexCache
    assertNotNull(cache.getIndexEntry(metadataList.last))
    assertAtLeastOnePresent(cache, metadataList(1).remoteLogSegmentId().id(), metadataList.head.remoteLogSegmentId().id())
    assertCacheSize(2)
    verifyFetchIndexInvocation(count = 3)

    // getting index for last expired entry should call rsm#fetchIndex as that entry was expired earlier
    val missingEntryOpt = {
      metadataList.find(segmentMetadata => {
        val segmentId = segmentMetadata.remoteLogSegmentId().id()
        !cache.internalCache.asMap().containsKey(segmentId)
      })
    }
    assertFalse(missingEntryOpt.isEmpty)
    cache.getIndexEntry(missingEntryOpt.get)
    assertCacheSize(2)
    verifyFetchIndexInvocation(count = 4)
  }

  @Test
  def testGetIndexAfterCacheClose(): Unit = {
    // close existing cache created in test setup before creating a new one
    Utils.closeQuietly(cache, "RemoteIndexCache created for unit test")

    cache = new RemoteIndexCache(2 * estimateOneEntryBytesSize(), rsm, tpDir.toString)
    val tpId = new TopicIdPartition(Uuid.randomUuid(), new TopicPartition("foo", 0))
    val metadataList = generateRemoteLogSegmentMetadata(size = 3, tpId)

    assertCacheSize(0)
    cache.getIndexEntry(metadataList.head)
    assertCacheSize(1)
    verifyFetchIndexInvocation(count = 1)

    cache.close()

    // Check IllegalStateException is thrown when index is accessed after it is closed.
    assertThrows(classOf[IllegalStateException], () => cache.getIndexEntry(metadataList.head))
  }

  @Test
  def testCloseIsIdempotent(): Unit = {
    // generate and add entry to cache
    val spyEntry = generateSpyCacheEntry()
    cache.internalCache.put(rlsMetadata.remoteLogSegmentId().id(), spyEntry)

    cache.close()
    cache.close()

    // verify that entry is only closed once
    verify(spyEntry).close()
  }

  @Test
  def testCacheEntryIsDeletedOnInvalidation(): Unit = {
    def getIndexFileFromDisk(suffix: String) = {
      Files.walk(tpDir.toPath)
        .filter(Files.isRegularFile(_))
        .filter(path => path.getFileName.toString.endsWith(suffix))
        .findAny()
    }

    val internalIndexKey = rlsMetadata.remoteLogSegmentId().id()
    val cacheEntry = generateSpyCacheEntry()

    // verify index files on disk
    assertTrue(getIndexFileFromDisk(LogFileUtils.INDEX_FILE_SUFFIX).isPresent, s"Offset index file should be present on disk at ${tpDir.toPath}")
    assertTrue(getIndexFileFromDisk(LogFileUtils.TXN_INDEX_FILE_SUFFIX).isPresent, s"Txn index file should be present on disk at ${tpDir.toPath}")
    assertTrue(getIndexFileFromDisk(LogFileUtils.TIME_INDEX_FILE_SUFFIX).isPresent, s"Time index file should be present on disk at ${tpDir.toPath}")

    // add the spied entry into the cache, it will overwrite the non-spied entry
    cache.internalCache.put(internalIndexKey, cacheEntry)

    // no expired entries yet
    assertEquals(0, cache.expiredIndexes.size, "expiredIndex queue should be zero at start of test")

    // invalidate the cache. it should async mark the entry for removal
    cache.internalCache.invalidate(internalIndexKey)

    // wait until entry is marked for deletion
    TestUtils.waitUntilTrue(() => cacheEntry.isMarkedForCleanup,
      "Failed to mark cache entry for cleanup after invalidation")
    TestUtils.waitUntilTrue(() => cacheEntry.isCleanStarted,
      "Failed to cleanup cache entry after invalidation")

    // first it will be marked for cleanup, second time markForCleanup is called when cleanup() is called
    verify(cacheEntry, times(2)).markForCleanup()
    // after that async it will be cleaned up
    verify(cacheEntry).cleanup()

    // verify that index(s) rename is only called 1 time
    verify(cacheEntry.timeIndex).renameTo(any(classOf[File]))
    verify(cacheEntry.offsetIndex).renameTo(any(classOf[File]))
    verify(cacheEntry.txnIndex).renameTo(any(classOf[File]))

    // verify no index files on disk
    assertFalse(getIndexFileFromDisk(LogFileUtils.INDEX_FILE_SUFFIX).isPresent,
      s"Offset index file should not be present on disk at ${tpDir.toPath}")
    assertFalse(getIndexFileFromDisk(LogFileUtils.TXN_INDEX_FILE_SUFFIX).isPresent,
      s"Txn index file should not be present on disk at ${tpDir.toPath}")
    assertFalse(getIndexFileFromDisk(LogFileUtils.TIME_INDEX_FILE_SUFFIX).isPresent,
      s"Time index file should not be present on disk at ${tpDir.toPath}")
    assertFalse(getIndexFileFromDisk(LogFileUtils.DELETED_FILE_SUFFIX).isPresent,
      s"Index file marked for deletion should not be present on disk at ${tpDir.toPath}")
  }

  @Test
  def testCleanerThreadShutdown(): Unit = {
    // cache is empty at beginning
    assertTrue(cache.internalCache.asMap().isEmpty)
    // verify that cleaner thread is running
    TestUtils.numThreadsRunning(REMOTE_LOG_INDEX_CACHE_CLEANER_THREAD, isDaemon = true)
    // create a new entry
    val spyEntry = generateSpyCacheEntry()
    // an exception should not close the cleaner thread
    when(spyEntry.cleanup()).thenThrow(new RuntimeException("kaboom! I am expected exception in unit test."))
    val key = Uuid.randomUuid()
    cache.internalCache.put(key, spyEntry)
    // trigger cleanup
    cache.internalCache.invalidate(key)
    // wait for cleanup to start
    TestUtils.waitUntilTrue(() => spyEntry.isCleanStarted, "Failed while waiting for clean up to start")
    // Give the thread cleaner thread some time to throw an exception
    Thread.sleep(100)
    // Verify that Cleaner thread is still running even when exception is thrown in doWork()
    var threads = TestUtils.numThreadsRunning(REMOTE_LOG_INDEX_CACHE_CLEANER_THREAD, isDaemon = true)
    assertEquals(1, threads.size,
      s"Found unexpected ${threads.size} threads=${threads.map(t => t.getName).mkString(", ")}")

    // close the cache properly
    cache.close()

    // verify that the thread is closed properly
    threads = TestUtils.numThreadsRunning(REMOTE_LOG_INDEX_CACHE_CLEANER_THREAD, isDaemon = true)
    assertTrue(threads.isEmpty, s"Found unexpected ${threads.size} threads=${threads.map(t => t.getName).mkString(", ")}")
    // if the thread is correctly being shutdown it will not be running
    assertFalse(cache.cleanerThread.isRunning, "Unexpected thread state=running. Check error logs.")
  }

  @Test
  def testClose(): Unit = {
    val spyEntry = generateSpyCacheEntry()
    cache.internalCache.put(rlsMetadata.remoteLogSegmentId().id(), spyEntry)

    // close the cache
    cache.close()

    // closing the cache should close the entry
    verify(spyEntry).close()

    // close for all index entries must be invoked
    verify(spyEntry.txnIndex).close()
    verify(spyEntry.offsetIndex).close()
    verify(spyEntry.timeIndex).close()

    // index files must not be deleted
    verify(spyEntry.txnIndex, times(0)).deleteIfExists()
    verify(spyEntry.offsetIndex, times(0)).deleteIfExists()
    verify(spyEntry.timeIndex, times(0)).deleteIfExists()

    // verify cleaner thread is shutdown
    assertTrue(cache.cleanerThread.isShutdownComplete)
  }

  @Test
  def testConcurrentReadWriteAccessForCache(): Unit = {
    val tpId = new TopicIdPartition(Uuid.randomUuid(), new TopicPartition("foo", 0))
    val metadataList = generateRemoteLogSegmentMetadata(size = 3, tpId)

    assertCacheSize(0)
    // getIndex for first time will call rsm#fetchIndex
    cache.getIndexEntry(metadataList.head)
    assertCacheSize(1)
    verifyFetchIndexInvocation(count = 1, Seq(IndexType.OFFSET, IndexType.TIMESTAMP))
    reset(rsm)

    // Simulate a concurrency situation where one thread is reading the entry already present in the cache (cache hit)
    // and the other thread is reading an entry which is not available in the cache (cache miss). The expected behaviour
    // is for the former thread to succeed while latter is fetching from rsm.
    // In this this test we simulate the situation using latches. We perform the following operations:
    // 1. Start the CacheMiss thread and wait until it starts executing the rsm.fetchIndex
    // 2. Block the CacheMiss thread inside the call to rsm.fetchIndex.
    // 3. Start the CacheHit thread. Assert that it performs a successful read.
    // 4. On completion of successful read by CacheHit thread, signal the CacheMiss thread to release it's block.
    // 5. Validate that the test passes. If the CacheMiss thread was blocking the CacheHit thread, the test will fail.
    //
    val latchForCacheHit = new CountDownLatch(1)
    val latchForCacheMiss = new CountDownLatch(1)

    val readerCacheHit = (() => {
      // Wait for signal to start executing the read
      logger.debug(s"Waiting for signal to begin read from ${Thread.currentThread()}")
      latchForCacheHit.await()
      val entry = cache.getIndexEntry(metadataList.head)
      assertNotNull(entry)
      // Signal the CacheMiss to unblock itself
      logger.debug(s"Signaling CacheMiss to unblock from ${Thread.currentThread()}")
      latchForCacheMiss.countDown()
    }): Runnable

    when(rsm.fetchIndex(any(classOf[RemoteLogSegmentMetadata]), any(classOf[IndexType])))
      .thenAnswer(_ => {
        logger.debug(s"Signaling CacheHit to begin read from ${Thread.currentThread()}")
        latchForCacheHit.countDown()
        logger.debug(s"Waiting for signal to complete rsm fetch from ${Thread.currentThread()}")
        latchForCacheMiss.await()
      })

    val readerCacheMiss = (() => {
      val entry = cache.getIndexEntry(metadataList.last)
      assertNotNull(entry)
    }): Runnable

    val executor = Executors.newFixedThreadPool(2)
    try {
      executor.submit(readerCacheMiss: Runnable)
      executor.submit(readerCacheHit: Runnable)
      assertTrue(latchForCacheMiss.await(30, TimeUnit.SECONDS))
    } finally {
      executor.shutdownNow()
    }
  }

  @Test
  def testReloadCacheAfterClose(): Unit = {
    val estimateEntryBytesSize = estimateOneEntryBytesSize()
    // close existing cache created in test setup before creating a new one
    Utils.closeQuietly(cache, "RemoteIndexCache created for unit test")
    cache = new RemoteIndexCache(2 * estimateEntryBytesSize, rsm, tpDir.toString)
    val tpId = new TopicIdPartition(Uuid.randomUuid(), new TopicPartition("foo", 0))
    val metadataList = generateRemoteLogSegmentMetadata(size = 3, tpId)

    assertCacheSize(0)
    // getIndex for first time will call rsm#fetchIndex
    cache.getIndexEntry(metadataList.head)
    assertCacheSize(1)
    // Calling getIndex on the same entry should not call rsm#fetchIndex again, but it should retrieve from cache
    cache.getIndexEntry(metadataList.head)
    assertCacheSize(1)
    verifyFetchIndexInvocation(count = 1)

    // Here a new key metadataList(1) is invoked, that should call rsm#fetchIndex, making the count to 2
    cache.getIndexEntry(metadataList(1))
    assertCacheSize(2)
    // Calling getIndex on the same entry should not call rsm#fetchIndex again, but it should retrieve from cache
    cache.getIndexEntry(metadataList(1))
    assertCacheSize(2)
    verifyFetchIndexInvocation(count = 2)

    // Here a new key metadataList(2) is invoked, that should call rsm#fetchIndex
    // The cache max size is 2, it will remove one entry and keep the overall size to 2
    cache.getIndexEntry(metadataList(2))
    assertCacheSize(2)
    // Calling getIndex on the same entry should not call rsm#fetchIndex again, but it should retrieve from cache
    cache.getIndexEntry(metadataList(2))
    assertCacheSize(2)
    verifyFetchIndexInvocation(count = 3)

    // Close the cache
    cache.close()

    // Reload the cache from the disk and check the cache size is same as earlier
    val reloadedCache = new RemoteIndexCache(2 * estimateEntryBytesSize, rsm, tpDir.toString)
    assertEquals(2, reloadedCache.internalCache.asMap().size())
    reloadedCache.close()

    verifyNoMoreInteractions(rsm)
  }

  @Test
  def testRemoveItem(): Unit = {
    val segmentId = rlsMetadata.remoteLogSegmentId()
    val segmentUuid = segmentId.id()
    // generate and add entry to cache
    val spyEntry = generateSpyCacheEntry(segmentId)
    cache.internalCache.put(segmentUuid, spyEntry)
    assertTrue(cache.internalCache().asMap().containsKey(segmentUuid))
    assertFalse(spyEntry.isMarkedForCleanup)

    cache.remove(segmentId.id())
    assertFalse(cache.internalCache().asMap().containsKey(segmentUuid))
    TestUtils.waitUntilTrue(() => spyEntry.isMarkedForCleanup, "Failed to mark cache entry for cleanup after invalidation")
  }

  @Test
  def testRemoveNonExistentItem(): Unit = {
    // generate and add entry to cache
    val segmentId = rlsMetadata.remoteLogSegmentId()
    val segmentUuid = segmentId.id()
    // generate and add entry to cache
    val spyEntry = generateSpyCacheEntry(segmentId)
    cache.internalCache.put(segmentUuid, spyEntry)
    assertTrue(cache.internalCache().asMap().containsKey(segmentUuid))

    // remove a random Uuid
    cache.remove(Uuid.randomUuid())
    assertTrue(cache.internalCache().asMap().containsKey(segmentUuid))
    assertFalse(spyEntry.isMarkedForCleanup)
  }

  @Test
  def testRemoveMultipleItems(): Unit = {
    // generate and add entry to cache
    val uuidAndEntryList = new util.HashMap[Uuid, RemoteIndexCache.Entry]()
    for (_ <- 0 until 10) {
      val segmentId = RemoteLogSegmentId.generateNew(idPartition)
      val segmentUuid = segmentId.id()
      val spyEntry = generateSpyCacheEntry(segmentId)
      uuidAndEntryList.put(segmentUuid, spyEntry)

      cache.internalCache.put(segmentUuid, spyEntry)
      assertTrue(cache.internalCache().asMap().containsKey(segmentUuid))
      assertFalse(spyEntry.isMarkedForCleanup)
    }
    cache.removeAll(uuidAndEntryList.keySet())
    uuidAndEntryList.values().forEach { entry =>
      TestUtils.waitUntilTrue(() => entry.isMarkedForCleanup, "Failed to mark cache entry for cleanup after invalidation")
    }
  }

  @Test
  def testClearCacheAndIndexFilesWhenResizeCache(): Unit = {

    def getIndexFileFromRemoteCacheDir(suffix: String) = {
      try {
        Files.walk(cache.cacheDir().toPath())
          .filter(Files.isRegularFile(_))
          .filter(path => path.getFileName.toString.endsWith(suffix))
          .findAny()
      } catch {
        case _: FileNotFoundException => Optional.empty()
      }
    }

    val tpId = new TopicIdPartition(Uuid.randomUuid(), new TopicPartition("foo", 0))
    val metadataList = generateRemoteLogSegmentMetadata(size = 1, tpId)

    assertCacheSize(0)
    // getIndex for first time will call rsm#fetchIndex
    val cacheEntry = cache.getIndexEntry(metadataList.head)
    assertCacheSize(1)
    assertTrue(getIndexFileFromRemoteCacheDir(LogFileUtils.INDEX_FILE_SUFFIX).isPresent)
    assertTrue(getIndexFileFromRemoteCacheDir(LogFileUtils.TXN_INDEX_FILE_SUFFIX).isPresent)
    assertTrue(getIndexFileFromRemoteCacheDir(LogFileUtils.TIME_INDEX_FILE_SUFFIX).isPresent)

    cache.resizeCacheSize(1L)

    // wait until entry is marked for deletion
    TestUtils.waitUntilTrue(() => cacheEntry.isMarkedForCleanup,
      "Failed to mark cache entry for cleanup after resizing cache.")
    TestUtils.waitUntilTrue(() => cacheEntry.isCleanStarted,
      "Failed to cleanup cache entry after resizing cache.")

    // verify no index files on remote cache dir
    TestUtils.waitUntilTrue(() => !getIndexFileFromRemoteCacheDir(LogFileUtils.INDEX_FILE_SUFFIX).isPresent,
      s"Offset index file should not be present on disk at ${cache.cacheDir()}")
    TestUtils.waitUntilTrue(() => !getIndexFileFromRemoteCacheDir(LogFileUtils.TXN_INDEX_FILE_SUFFIX).isPresent,
      s"Txn index file should not be present on disk at ${cache.cacheDir()}")
    TestUtils.waitUntilTrue(() => !getIndexFileFromRemoteCacheDir(LogFileUtils.TIME_INDEX_FILE_SUFFIX).isPresent,
      s"Time index file should not be present on disk at ${cache.cacheDir()}")
    TestUtils.waitUntilTrue(() => !getIndexFileFromRemoteCacheDir(LogFileUtils.DELETED_FILE_SUFFIX).isPresent,
      s"Index file marked for deletion should not be present on disk at ${cache.cacheDir()}")

    assertTrue(cache.internalCache().estimatedSize() == 0)
  }

<<<<<<< HEAD
  @Test
  def testCorrectnessForCacheAndIndexFilesWhenResizeCache(): Unit = {

    def getIndexFileFromRemoteCacheDir(suffix: String) = {
      Files.walk(cache.cacheDir())
        .filter(Files.isRegularFile(_))
        .filter(path => path.getFileName.toString.endsWith(suffix))
        .findAny()
    }

    // The test process for resizing is: put 1 entry -> evict to empty -> put 3 entrys with limited capacity of 2 entrys -> evict to 1 entry
    val estimateEntryBytesSize = estimateOneEntryBytesSize()
    val tpId = new TopicIdPartition(Uuid.randomUuid(), new TopicPartition("foo", 0))
    val metadataList = generateRemoteLogSegmentMetadata(size = 3, tpId)

    assertCacheSize(0)
    // getIndex for first time will call rsm#fetchIndex
    val cacheEntry = cache.getIndexEntry(metadataList.head)
    assertCacheSize(1)
    assertTrue(getIndexFileFromRemoteCacheDir(LogFileUtils.INDEX_FILE_SUFFIX).isPresent)
    assertTrue(getIndexFileFromRemoteCacheDir(LogFileUtils.TXN_INDEX_FILE_SUFFIX).isPresent)
    assertTrue(getIndexFileFromRemoteCacheDir(LogFileUtils.TIME_INDEX_FILE_SUFFIX).isPresent)

    // Reduce the cache size to 1 byte to ensure that all the entries are evicted from it.
    cache.resizeCacheSize(1L)

    // wait until entry is marked for deletion
    TestUtils.waitUntilTrue(() => cacheEntry.isMarkedForCleanup,
      "Failed to mark cache entry for cleanup after resizing cache.")
    TestUtils.waitUntilTrue(() => cacheEntry.isCleanStarted,
      "Failed to cleanup cache entry after resizing cache.")

    // verify no index files on remote cache dir
    TestUtils.waitUntilTrue(() => !getIndexFileFromRemoteCacheDir(LogFileUtils.INDEX_FILE_SUFFIX).isPresent,
      s"Offset index file should not be present on disk at ${cache.cacheDir()}")
    TestUtils.waitUntilTrue(() => !getIndexFileFromRemoteCacheDir(LogFileUtils.TXN_INDEX_FILE_SUFFIX).isPresent,
      s"Txn index file should not be present on disk at ${cache.cacheDir()}")
    TestUtils.waitUntilTrue(() => !getIndexFileFromRemoteCacheDir(LogFileUtils.TIME_INDEX_FILE_SUFFIX).isPresent,
      s"Time index file should not be present on disk at ${cache.cacheDir()}")
    TestUtils.waitUntilTrue(() => !getIndexFileFromRemoteCacheDir(LogFileUtils.DELETED_FILE_SUFFIX).isPresent,
      s"Index file marked for deletion should not be present on disk at ${cache.cacheDir()}")

    assertTrue(cache.internalCache().estimatedSize() == 0)

    // Increase cache capacity to only store 2 entries
    cache.resizeCacheSize(2 * estimateEntryBytesSize)
    assertCacheSize(0)

    val entry0 = cache.getIndexEntry(metadataList(0))
    val entry1 = cache.getIndexEntry(metadataList(1))
    cache.getIndexEntry(metadataList(2))
    assertCacheSize(2)
    val missingMetadata = metadataList(0)
    val missingEntry = entry0
    // wait until evicted entry is marked for deletion
    TestUtils.waitUntilTrue(() => missingEntry.isMarkedForCleanup,
      "Failed to mark evicted cache entry for cleanup after resizing cache.")
    TestUtils.waitUntilTrue(() => missingEntry.isCleanStarted,
      "Failed to cleanup evicted cache entry after resizing cache.")
    // verify no index files for `missingEntry` on remote cache dir
    TestUtils.waitUntilTrue(() => !getIndexFileFromRemoteCacheDir(remoteOffsetIndexFileName(missingMetadata)).isPresent,
      s"Offset index file for evicted entry should not be present on disk at ${cache.cacheDir()}")
    TestUtils.waitUntilTrue(() => !getIndexFileFromRemoteCacheDir(remoteTimeIndexFileName(missingMetadata)).isPresent,
      s"Time index file for evicted entry should not be present on disk at ${cache.cacheDir()}")
    TestUtils.waitUntilTrue(() => !getIndexFileFromRemoteCacheDir(remoteTransactionIndexFileName(missingMetadata)).isPresent,
      s"Txn index file for evicted entry should not be present on disk at ${cache.cacheDir()}")
    TestUtils.waitUntilTrue(() => !getIndexFileFromRemoteCacheDir(remoteDeletedSuffixIndexFileName(missingMetadata)).isPresent,
      s"Index file marked for deletion for evicted entry should not be present on disk at ${cache.cacheDir()}")

    // Reduce cache capacity to only store 1 entries
    cache.resizeCacheSize(1 * estimateEntryBytesSize)
    assertCacheSize(1)

    val nextMissingMetadata = metadataList(1)
    val nextMissingEntry = entry1
    // wait until evicted entry is marked for deletion
    TestUtils.waitUntilTrue(() => nextMissingEntry.isMarkedForCleanup,
      "Failed to mark evicted cache entry for cleanup after resizing cache.")
    TestUtils.waitUntilTrue(() => nextMissingEntry.isCleanStarted,
      "Failed to cleanup evicted cache entry after resizing cache.")
    // verify no index files for `nextMissingEntry` on remote cache dir
    TestUtils.waitUntilTrue(() => !getIndexFileFromRemoteCacheDir(remoteOffsetIndexFileName(nextMissingMetadata)).isPresent,
      s"Offset index file for evicted entry should not be present on disk at ${cache.cacheDir()}")
    TestUtils.waitUntilTrue(() => !getIndexFileFromRemoteCacheDir(remoteTimeIndexFileName(nextMissingMetadata)).isPresent,
      s"Time index file for evicted entry should not be present on disk at ${cache.cacheDir()}")
    TestUtils.waitUntilTrue(() => !getIndexFileFromRemoteCacheDir(remoteTransactionIndexFileName(nextMissingMetadata)).isPresent,
      s"Txn index file for evicted entry should not be present on disk at ${cache.cacheDir()}")
    TestUtils.waitUntilTrue(() => !getIndexFileFromRemoteCacheDir(remoteDeletedSuffixIndexFileName(nextMissingMetadata)).isPresent,
      s"Index file marked for deletion for evicted entry should not be present on disk at ${cache.cacheDir()}")

    assertTrue(cache.internalCache().estimatedSize() == 1)
  }

  @Test
  def testCorruptOffsetIndexFileExistsButNotInCache(): Unit = {
    // create Corrupt Offset Index File
    createCorruptRemoteIndexCacheOffsetFile()
=======
  @ParameterizedTest
  @EnumSource(value = classOf[IndexType], names = Array("OFFSET", "TIMESTAMP", "TRANSACTION"))
  def testCorruptCacheIndexFileExistsButNotInCache(indexType: IndexType): Unit = {
    // create Corrupted Index File in remote index cache
    createCorruptedIndexFile(indexType, cache.cacheDir())
>>>>>>> 1983ebeb
    val entry = cache.getIndexEntry(rlsMetadata)
    // Test would fail if it throws Exception other than CorruptIndexException
    val offsetIndexFile = entry.offsetIndex.file().toPath
    val txnIndexFile = entry.txnIndex.file().toPath
    val timeIndexFile = entry.timeIndex.file().toPath

    val expectedOffsetIndexFileName: String = remoteOffsetIndexFileName(rlsMetadata)
    val expectedTimeIndexFileName: String = remoteTimeIndexFileName(rlsMetadata)
    val expectedTxnIndexFileName: String = remoteTransactionIndexFileName(rlsMetadata)

    assertEquals(expectedOffsetIndexFileName, offsetIndexFile.getFileName.toString)
    assertEquals(expectedTxnIndexFileName, txnIndexFile.getFileName.toString)
    assertEquals(expectedTimeIndexFileName, timeIndexFile.getFileName.toString)

    // assert that parent directory for the index files is correct
    assertEquals(RemoteIndexCache.DIR_NAME, offsetIndexFile.getParent.getFileName.toString,
      s"offsetIndex=$offsetIndexFile is created under incorrect parent")
    assertEquals(RemoteIndexCache.DIR_NAME, txnIndexFile.getParent.getFileName.toString,
      s"txnIndex=$txnIndexFile is created under incorrect parent")
    assertEquals(RemoteIndexCache.DIR_NAME, timeIndexFile.getParent.getFileName.toString,
      s"timeIndex=$timeIndexFile is created under incorrect parent")

    // file is corrupted it should fetch from remote storage again
    verifyFetchIndexInvocation(count = 1)
  }

  @Test
  def testMultipleIndexEntriesExecutionInCorruptException(): Unit = {
    reset(rsm)
    when(rsm.fetchIndex(any(classOf[RemoteLogSegmentMetadata]), any(classOf[IndexType])))
      .thenAnswer(ans => {
        val metadata = ans.getArgument[RemoteLogSegmentMetadata](0)
        val indexType = ans.getArgument[IndexType](1)
        val offsetIdx = createOffsetIndexForSegmentMetadata(metadata)
        val timeIdx = createTimeIndexForSegmentMetadata(metadata)
        val txnIdx = createTxIndexForSegmentMetadata(metadata)
        maybeAppendIndexEntries(offsetIdx, timeIdx)
        // Create corrupted index file
        createCorruptTimeIndexOffsetFile(tpDir)
        indexType match {
          case IndexType.OFFSET => new FileInputStream(offsetIdx.file)
          case IndexType.TIMESTAMP => new FileInputStream(timeIdx.file)
          case IndexType.TRANSACTION => new FileInputStream(txnIdx.file)
          case IndexType.LEADER_EPOCH => // leader-epoch-cache is not accessed.
          case IndexType.PRODUCER_SNAPSHOT => // producer-snapshot is not accessed.
        }
      })

    assertThrows(classOf[CorruptIndexException], () => cache.getIndexEntry(rlsMetadata))
    assertNull(cache.internalCache().getIfPresent(rlsMetadata.remoteLogSegmentId().id()))
    verifyFetchIndexInvocation(1, Seq(IndexType.OFFSET, IndexType.TIMESTAMP))
    verifyFetchIndexInvocation(0, Seq(IndexType.TRANSACTION))
    // Current status
    // (cache is null)
    // RemoteCacheDir contain
    // 1. Offset Index File is fine and not corrupted
    // 2. Time Index File is corrupted
    // What should be the code flow in next execution
    // 1. No rsm call for fetching OffSet Index File.
    // 2. Time index file should be fetched from remote storage again as it is corrupted in the first execution.
    // 3. Transaction index file should be fetched from remote storage.
    reset(rsm)
    // delete all files created in tpDir
    Files.walk(tpDir.toPath, 1)
      .filter(Files.isRegularFile(_))
      .forEach(path => Files.deleteIfExists(path))
    // rsm should return no corrupted file in the 2nd execution
    when(rsm.fetchIndex(any(classOf[RemoteLogSegmentMetadata]), any(classOf[IndexType])))
      .thenAnswer(ans => {
        val metadata = ans.getArgument[RemoteLogSegmentMetadata](0)
        val indexType = ans.getArgument[IndexType](1)
        val offsetIdx = createOffsetIndexForSegmentMetadata(metadata)
        val timeIdx = createTimeIndexForSegmentMetadata(metadata)
        val txnIdx = createTxIndexForSegmentMetadata(metadata)
        maybeAppendIndexEntries(offsetIdx, timeIdx)
        indexType match {
          case IndexType.OFFSET => new FileInputStream(offsetIdx.file)
          case IndexType.TIMESTAMP => new FileInputStream(timeIdx.file)
          case IndexType.TRANSACTION => new FileInputStream(txnIdx.file)
          case IndexType.LEADER_EPOCH => // leader-epoch-cache is not accessed.
          case IndexType.PRODUCER_SNAPSHOT => // producer-snapshot is not accessed.
        }
      })
    cache.getIndexEntry(rlsMetadata)
    // rsm should not be called to fetch offset Index
    verifyFetchIndexInvocation(0, Seq(IndexType.OFFSET))
    verifyFetchIndexInvocation(1, Seq(IndexType.TIMESTAMP))
    // Transaction index would be fetched again
    // as previous getIndexEntry failed before fetchTransactionIndex
    verifyFetchIndexInvocation(1, Seq(IndexType.TRANSACTION))
  }

  @Test
  def testIndexFileAlreadyExistOnDiskButNotInCache(): Unit = {
    val remoteIndexCacheDir = cache.cacheDir()
    val tempSuffix = ".tmptest"

    def getRemoteCacheIndexFileFromDisk(suffix: String) = {
      Files.walk(remoteIndexCacheDir.toPath)
        .filter(Files.isRegularFile(_))
        .filter(path => path.getFileName.toString.endsWith(suffix))
        .findAny()
    }

    def renameRemoteCacheIndexFileFromDisk(suffix: String) = {
      Files.walk(remoteIndexCacheDir.toPath)
        .filter(Files.isRegularFile(_))
        .filter(path => path.getFileName.toString.endsWith(suffix))
        .forEach(f => Utils.atomicMoveWithFallback(f, f.resolveSibling(f.getFileName().toString().stripSuffix(tempSuffix))))
    }

    val entry = cache.getIndexEntry(rlsMetadata)
    verifyFetchIndexInvocation(count = 1)
    // copy files with temporary name
    Files.copy(entry.offsetIndex().file().toPath(), Paths.get(Utils.replaceSuffix(entry.offsetIndex().file().getPath(), "", tempSuffix)))
    Files.copy(entry.txnIndex().file().toPath(), Paths.get(Utils.replaceSuffix(entry.txnIndex().file().getPath(), "", tempSuffix)))
    Files.copy(entry.timeIndex().file().toPath(), Paths.get(Utils.replaceSuffix(entry.timeIndex().file().getPath(), "", tempSuffix)))

    cache.internalCache().invalidate(rlsMetadata.remoteLogSegmentId().id())

    // wait until entry is marked for deletion
    TestUtils.waitUntilTrue(() => entry.isMarkedForCleanup,
      "Failed to mark cache entry for cleanup after invalidation")
    TestUtils.waitUntilTrue(() => entry.isCleanStarted,
      "Failed to cleanup cache entry after invalidation")

    // restore index files
    renameRemoteCacheIndexFileFromDisk(tempSuffix)
    // validate cache entry for the above key should be null
    assertNull(cache.internalCache().getIfPresent(rlsMetadata.remoteLogSegmentId().id()))
    cache.getIndexEntry(rlsMetadata)
    // Index  Files already exist ,rsm should not fetch them again.
    verifyFetchIndexInvocation(count = 1)
    // verify index files on disk
    assertTrue(getRemoteCacheIndexFileFromDisk(LogFileUtils.INDEX_FILE_SUFFIX).isPresent, s"Offset index file should be present on disk at ${remoteIndexCacheDir.toPath}")
    assertTrue(getRemoteCacheIndexFileFromDisk(LogFileUtils.TXN_INDEX_FILE_SUFFIX).isPresent, s"Txn index file should be present on disk at ${remoteIndexCacheDir.toPath}")
    assertTrue(getRemoteCacheIndexFileFromDisk(LogFileUtils.TIME_INDEX_FILE_SUFFIX).isPresent, s"Time index file should be present on disk at ${remoteIndexCacheDir.toPath}")
  }

  @ParameterizedTest
  @EnumSource(value = classOf[IndexType], names = Array("OFFSET", "TIMESTAMP", "TRANSACTION"))
  def testRSMReturnCorruptedIndexFile(testIndexType: IndexType): Unit = {
    when(rsm.fetchIndex(any(classOf[RemoteLogSegmentMetadata]), any(classOf[IndexType])))
      .thenAnswer(ans => {
        val metadata = ans.getArgument[RemoteLogSegmentMetadata](0)
        val indexType = ans.getArgument[IndexType](1)
        val offsetIdx = createOffsetIndexForSegmentMetadata(metadata)
        val timeIdx = createTimeIndexForSegmentMetadata(metadata)
        val txnIdx = createTxIndexForSegmentMetadata(metadata)
        maybeAppendIndexEntries(offsetIdx, timeIdx)
        // Create corrupt index file return from RSM
        createCorruptedIndexFile(testIndexType, tpDir)
        indexType match {
          case IndexType.OFFSET => new FileInputStream(offsetIdx.file)
          case IndexType.TIMESTAMP => new FileInputStream(timeIdx.file)
          case IndexType.TRANSACTION => new FileInputStream(txnIdx.file)
          case IndexType.LEADER_EPOCH => // leader-epoch-cache is not accessed.
          case IndexType.PRODUCER_SNAPSHOT => // producer-snapshot is not accessed.
        }
      })
    assertThrows(classOf[CorruptIndexException], () => cache.getIndexEntry(rlsMetadata))
  }

  @Test
  def testConcurrentCacheDeletedFileExists(): Unit = {
    val remoteIndexCacheDir = cache.cacheDir()

    def getRemoteCacheIndexFileFromDisk(suffix: String) = {
      Files.walk(remoteIndexCacheDir.toPath)
        .filter(Files.isRegularFile(_))
        .filter(path => path.getFileName.toString.endsWith(suffix))
        .findAny()
    }

    val entry = cache.getIndexEntry(rlsMetadata)
    // verify index files on disk
    assertTrue(getRemoteCacheIndexFileFromDisk(LogFileUtils.INDEX_FILE_SUFFIX).isPresent, s"Offset index file should be present on disk at ${remoteIndexCacheDir.toPath}")
    assertTrue(getRemoteCacheIndexFileFromDisk(LogFileUtils.TXN_INDEX_FILE_SUFFIX).isPresent, s"Txn index file should be present on disk at ${remoteIndexCacheDir.toPath}")
    assertTrue(getRemoteCacheIndexFileFromDisk(LogFileUtils.TIME_INDEX_FILE_SUFFIX).isPresent, s"Time index file should be present on disk at ${remoteIndexCacheDir.toPath}")

    // Simulating a concurrency issue where deleted files already exist on disk
    // This happen when cleanerThread is slow and not able to delete index entries
    // while same index Entry is cached again and invalidated.
    // The new deleted file created should be replaced by existing deleted file.

    // create deleted suffix file
    Files.copy(entry.offsetIndex().file().toPath(), Paths.get(Utils.replaceSuffix(entry.offsetIndex().file().getPath(), "", LogFileUtils.DELETED_FILE_SUFFIX)))
    Files.copy(entry.txnIndex().file().toPath(), Paths.get(Utils.replaceSuffix(entry.txnIndex().file().getPath(), "", LogFileUtils.DELETED_FILE_SUFFIX)))
    Files.copy(entry.timeIndex().file().toPath(), Paths.get(Utils.replaceSuffix(entry.timeIndex().file().getPath(), "", LogFileUtils.DELETED_FILE_SUFFIX)))

    // verify deleted file exists on disk
    assertTrue(getRemoteCacheIndexFileFromDisk(LogFileUtils.DELETED_FILE_SUFFIX).isPresent, s"Deleted Offset index file should be present on disk at ${remoteIndexCacheDir.toPath}")

    cache.internalCache().invalidate(rlsMetadata.remoteLogSegmentId().id())

    // wait until entry is marked for deletion
    TestUtils.waitUntilTrue(() => entry.isMarkedForCleanup,
      "Failed to mark cache entry for cleanup after invalidation")
    TestUtils.waitUntilTrue(() => entry.isCleanStarted,
      "Failed to cleanup cache entry after invalidation")

    // verify no index files on disk
    waitUntilTrue(() => !getRemoteCacheIndexFileFromDisk(LogFileUtils.INDEX_FILE_SUFFIX).isPresent,
      s"Offset index file should not be present on disk at ${remoteIndexCacheDir.toPath}")
    waitUntilTrue(() => !getRemoteCacheIndexFileFromDisk(LogFileUtils.TXN_INDEX_FILE_SUFFIX).isPresent,
      s"Txn index file should not be present on disk at ${remoteIndexCacheDir.toPath}")
    waitUntilTrue(() => !getRemoteCacheIndexFileFromDisk(LogFileUtils.TIME_INDEX_FILE_SUFFIX).isPresent,
      s"Time index file should not be present on disk at ${remoteIndexCacheDir.toPath}")
    waitUntilTrue(() => !getRemoteCacheIndexFileFromDisk(LogFileUtils.DELETED_FILE_SUFFIX).isPresent,
      s"Index file marked for deletion should not be present on disk at ${remoteIndexCacheDir.toPath}")
  }

  private def generateSpyCacheEntry(remoteLogSegmentId: RemoteLogSegmentId
                                    = RemoteLogSegmentId.generateNew(idPartition)): RemoteIndexCache.Entry = {
    val rlsMetadata = new RemoteLogSegmentMetadata(remoteLogSegmentId, baseOffset, lastOffset,
      time.milliseconds(), brokerId, time.milliseconds(), segmentSize, Collections.singletonMap(0, 0L))
    val timeIndex = spy(createTimeIndexForSegmentMetadata(rlsMetadata))
    val txIndex = spy(createTxIndexForSegmentMetadata(rlsMetadata))
    val offsetIndex = spy(createOffsetIndexForSegmentMetadata(rlsMetadata))
    spy(new RemoteIndexCache.Entry(offsetIndex, timeIndex, txIndex))
  }

  private def assertAtLeastOnePresent(cache: RemoteIndexCache, uuids: Uuid*): Unit = {
    uuids.foreach {
      uuid => {
        if (cache.internalCache.asMap().containsKey(uuid)) return
      }
    }
    fail("all uuids are not present in cache")
  }

  private def assertCacheSize(expectedSize: Int): Unit = {
    // Cache may grow beyond the size temporarily while evicting, hence, run in a loop to validate
    // that cache reaches correct state eventually
    TestUtils.waitUntilTrue(() => cache.internalCache.asMap().size() == expectedSize,
      msg = s"cache did not adhere to expected size of $expectedSize")
  }

  private def verifyFetchIndexInvocation(count: Int,
                                         indexTypes: Seq[IndexType] =
                                         Seq(IndexType.OFFSET, IndexType.TIMESTAMP, IndexType.TRANSACTION)): Unit = {
    for (indexType <- indexTypes) {
      verify(rsm, times(count)).fetchIndex(any(classOf[RemoteLogSegmentMetadata]), ArgumentMatchers.eq(indexType))
    }
  }

  private def createTxIndexForSegmentMetadata(metadata: RemoteLogSegmentMetadata): TransactionIndex = {
    val txnIdxFile = remoteTransactionIndexFile(tpDir, metadata)
    txnIdxFile.createNewFile()
    new TransactionIndex(metadata.startOffset(), txnIdxFile)
  }

  private def createCorruptTxnIndexForSegmentMetadata(dir: File, metadata: RemoteLogSegmentMetadata): TransactionIndex = {
    val txnIdxFile = remoteTransactionIndexFile(dir, metadata)
    txnIdxFile.createNewFile()
    val txnIndex = new TransactionIndex(metadata.startOffset(), txnIdxFile)
    val abortedTxns = List(
      new AbortedTxn(0L, 0, 10, 11),
      new AbortedTxn(1L, 5, 15, 13),
      new AbortedTxn(2L, 18, 35, 25),
      new AbortedTxn(3L, 32, 50, 40))
    abortedTxns.foreach(txnIndex.append)
    txnIndex.close()

    // open the index with a different starting offset to fake invalid data
    return new TransactionIndex(100L, txnIdxFile)
  }

  private def createTimeIndexForSegmentMetadata(metadata: RemoteLogSegmentMetadata): TimeIndex = {
    val maxEntries = (metadata.endOffset() - metadata.startOffset()).asInstanceOf[Int]
    new TimeIndex(remoteTimeIndexFile(tpDir, metadata), metadata.startOffset(), maxEntries * 12)
  }

  private def createOffsetIndexForSegmentMetadata(metadata: RemoteLogSegmentMetadata) = {
    val maxEntries = (metadata.endOffset() - metadata.startOffset()).asInstanceOf[Int]
    new OffsetIndex(remoteOffsetIndexFile(tpDir, metadata), metadata.startOffset(), maxEntries * 8)
  }

  private def generateRemoteLogSegmentMetadata(size: Int,
                                               tpId: TopicIdPartition): List[RemoteLogSegmentMetadata] = {
    val metadataList = mutable.Buffer.empty[RemoteLogSegmentMetadata]
    for (i <- 0 until size) {
      metadataList.append(new RemoteLogSegmentMetadata(new RemoteLogSegmentId(tpId, Uuid.randomUuid()), baseOffset * i,
        baseOffset * i + 10, time.milliseconds(), brokerId, time.milliseconds(), segmentSize,
        Collections.singletonMap(0, 0L)))
    }
    metadataList.toList
  }

  private def maybeAppendIndexEntries(offsetIndex: OffsetIndex,
                                      timeIndex: TimeIndex): Unit = {
    if (!offsetIndex.isFull) {
      val curTime = time.milliseconds()
      for (i <- 0 until offsetIndex.maxEntries) {
        val offset = offsetIndex.baseOffset + i
        offsetIndex.append(offset, i)
        timeIndex.maybeAppend(curTime + i, offset, true)
      }
      offsetIndex.flush()
      timeIndex.flush()
    }
  }

  private def estimateOneEntryBytesSize(): Long = {
    val tp = new TopicPartition("estimate-entry-bytes-size", 0)
    val tpId = new TopicIdPartition(Uuid.randomUuid(), tp)
    val tpDir = new File(logDir, tpId.toString)
    Files.createDirectory(tpDir.toPath)
    val rsm = mock(classOf[RemoteStorageManager])
    mockRsmFetchIndex(rsm)
    val cache = new RemoteIndexCache(2L, rsm, tpDir.toString)
    val metadataList = generateRemoteLogSegmentMetadata(size = 1, tpId)
    val entry = cache.getIndexEntry(metadataList.head)
    val entrySizeInBytes = entry.entrySizeBytes()
    Utils.closeQuietly(cache, "RemoteIndexCache created for estimating entry size")
    entrySizeInBytes
  }

  private def mockRsmFetchIndex(rsm: RemoteStorageManager): Unit = {
    when(rsm.fetchIndex(any(classOf[RemoteLogSegmentMetadata]), any(classOf[IndexType])))
      .thenAnswer(ans => {
        val metadata = ans.getArgument[RemoteLogSegmentMetadata](0)
        val indexType = ans.getArgument[IndexType](1)
        val offsetIdx = createOffsetIndexForSegmentMetadata(metadata)
        val timeIdx = createTimeIndexForSegmentMetadata(metadata)
        val txnIdx = createTxIndexForSegmentMetadata(metadata)
        maybeAppendIndexEntries(offsetIdx, timeIdx)
        indexType match {
          case IndexType.OFFSET => new FileInputStream(offsetIdx.file)
          case IndexType.TIMESTAMP => new FileInputStream(timeIdx.file)
          case IndexType.TRANSACTION => new FileInputStream(txnIdx.file)
          case IndexType.LEADER_EPOCH => // leader-epoch-cache is not accessed.
          case IndexType.PRODUCER_SNAPSHOT => // producer-snapshot is not accessed.
        }
      })
  }

  private def createCorruptOffsetIndexFile(dir: File): Unit = {
    val pw = new PrintWriter(remoteOffsetIndexFile(dir, rlsMetadata))
    pw.write("Hello, world")
    // The size of the string written in the file is 12 bytes,
    // but it should be multiple of Offset Index EntrySIZE which is equal to 8.
    pw.close()
  }

  private def createCorruptTimeIndexOffsetFile(dir: File): Unit = {
    val pw = new PrintWriter(remoteTimeIndexFile(dir, rlsMetadata))
    pw.write("Hello, world1")
    // The size of the string written in the file is 13 bytes,
    // but it should be multiple of Time Index EntrySIZE which is equal to 12.
    pw.close()
  }

  private def createCorruptedIndexFile(indexType: IndexType, dir: File): Unit = {
    if (indexType == IndexType.OFFSET) {
      createCorruptOffsetIndexFile(dir)
    } else if (indexType == IndexType.TIMESTAMP) {
      createCorruptTimeIndexOffsetFile(dir)
    } else if (indexType == IndexType.TRANSACTION) {
      createCorruptTxnIndexForSegmentMetadata(dir, rlsMetadata)
    }
  }
}<|MERGE_RESOLUTION|>--- conflicted
+++ resolved
@@ -23,13 +23,8 @@
 import org.apache.kafka.server.log.remote.storage.RemoteStorageManager.IndexType
 import org.apache.kafka.server.log.remote.storage.{RemoteLogSegmentId, RemoteLogSegmentMetadata, RemoteResourceNotFoundException, RemoteStorageManager}
 import org.apache.kafka.server.util.MockTime
-<<<<<<< HEAD
 import org.apache.kafka.storage.internals.log.RemoteIndexCache.{REMOTE_LOG_INDEX_CACHE_CLEANER_THREAD, remoteDeletedSuffixIndexFileName, remoteOffsetIndexFile, remoteOffsetIndexFileName, remoteTimeIndexFile, remoteTimeIndexFileName, remoteTransactionIndexFile, remoteTransactionIndexFileName}
-import org.apache.kafka.storage.internals.log.{LogFileUtils, OffsetIndex, OffsetPosition, RemoteIndexCache, TimeIndex, TransactionIndex}
-=======
-import org.apache.kafka.storage.internals.log.RemoteIndexCache.{REMOTE_LOG_INDEX_CACHE_CLEANER_THREAD, remoteOffsetIndexFile, remoteOffsetIndexFileName, remoteTimeIndexFile, remoteTimeIndexFileName, remoteTransactionIndexFile, remoteTransactionIndexFileName}
 import org.apache.kafka.storage.internals.log.{AbortedTxn, CorruptIndexException, LogFileUtils, OffsetIndex, OffsetPosition, RemoteIndexCache, TimeIndex, TransactionIndex}
->>>>>>> 1983ebeb
 import org.apache.kafka.test.{TestUtils => JTestUtils}
 import org.junit.jupiter.api.Assertions._
 import org.junit.jupiter.api.{AfterEach, BeforeEach, Test}
@@ -566,15 +561,18 @@
     assertTrue(cache.internalCache().estimatedSize() == 0)
   }
 
-<<<<<<< HEAD
   @Test
   def testCorrectnessForCacheAndIndexFilesWhenResizeCache(): Unit = {
 
     def getIndexFileFromRemoteCacheDir(suffix: String) = {
-      Files.walk(cache.cacheDir())
-        .filter(Files.isRegularFile(_))
-        .filter(path => path.getFileName.toString.endsWith(suffix))
-        .findAny()
+      try {
+        Files.walk(cache.cacheDir().toPath())
+          .filter(Files.isRegularFile(_))
+          .filter(path => path.getFileName.toString.endsWith(suffix))
+          .findAny()
+      } catch {
+        case _: FileNotFoundException => Optional.empty()
+      }
     }
 
     // The test process for resizing is: put 1 entry -> evict to empty -> put 3 entrys with limited capacity of 2 entrys -> evict to 1 entry
@@ -660,17 +658,11 @@
     assertTrue(cache.internalCache().estimatedSize() == 1)
   }
 
-  @Test
-  def testCorruptOffsetIndexFileExistsButNotInCache(): Unit = {
-    // create Corrupt Offset Index File
-    createCorruptRemoteIndexCacheOffsetFile()
-=======
   @ParameterizedTest
   @EnumSource(value = classOf[IndexType], names = Array("OFFSET", "TIMESTAMP", "TRANSACTION"))
   def testCorruptCacheIndexFileExistsButNotInCache(indexType: IndexType): Unit = {
     // create Corrupted Index File in remote index cache
     createCorruptedIndexFile(indexType, cache.cacheDir())
->>>>>>> 1983ebeb
     val entry = cache.getIndexEntry(rlsMetadata)
     // Test would fail if it throws Exception other than CorruptIndexException
     val offsetIndexFile = entry.offsetIndex.file().toPath
