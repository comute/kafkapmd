--- conflicted
+++ resolved
@@ -54,15 +54,11 @@
   apacheds: "2.0.0-M24",
   argparse4j: "0.7.0",
   bcpkix: "1.78.1",
-<<<<<<< HEAD
-  bndlib: "7.0.0",
-  caffeine: "2.9.3", // 3.x supports JDK 11 and above
-=======
-  // Version >=3.1.2 includes an improvement to prevent hash DOS attacks, 
-  // but currently, tests are failing in >=3.1.2. Therefore, we are temporarily using version 3.1.1. 
+  // Version >=3.1.2 includes an improvement to prevent hash DOS attacks,
+  // but currently, tests are failing in >=3.1.2. Therefore, we are temporarily using version 3.1.1.
   // The failing tests should be fixed under KAFKA-18089, allowing us to upgrade to >=3.1.2.
   caffeine: "3.1.1",
->>>>>>> 434fe7c2
+  bndlib: "7.0.0",
   // when updating checkstyle, check whether the exclusion of
   // CVE-2023-2976 and CVE-2020-8908 can be dropped from
   // gradle/resources/dependencycheck-suppressions.xml
