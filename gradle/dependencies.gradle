/*
 * Licensed to the Apache Software Foundation (ASF) under one
 * or more contributor license agreements.  See the NOTICE file
 * distributed with this work for additional information
 * regarding copyright ownership.  The ASF licenses this file
 * to you under the Apache License, Version 2.0 (the
 * "License"); you may not use this file except in compliance
 * with the License.  You may obtain a copy of the License at
 *
 *   http://www.apache.org/licenses/LICENSE-2.0
 *
 * Unless required by applicable law or agreed to in writing,
 * software distributed under the License is distributed on an
 * "AS IS" BASIS, WITHOUT WARRANTIES OR CONDITIONS OF ANY
 * KIND, either express or implied.  See the License for the
 * specific language governing permissions and limitations
 * under the License.
 */

ext {
  versions = [:]
  libs = [:]

  // Available if -PscalaVersion is used. This is useful when we want to support a Scala version that has
  // a higher minimum Java requirement than Kafka. This was previously the case for Scala 2.12 and Java 7.
  availableScalaVersions = [ '2.12', '2.13' ]
}

// Add Scala version
def defaultScala212Version = '2.12.12'
def defaultScala213Version = '2.13.3'
if (hasProperty('scalaVersion')) {
  if (scalaVersion == '2.12') {
    versions["scala"] = defaultScala212Version
  } else if (scalaVersion == '2.13') {
    versions["scala"] = defaultScala213Version
  }  else {
    versions["scala"] = scalaVersion
  }
} else {
  versions["scala"] = defaultScala212Version
}

/* Resolve base Scala version according to these patterns:
 1. generally available Scala versions (such as: 2.12.y and 2.13.z) corresponding base versions will be: 2.12 and 2.13 (respectively)
 2. pre-release Scala versions (i.e. milestone/rc, such as: 2.13.0-M5, 2.13.0-RC1, 2.14.0-M1, etc.) will have identical base versions;
    rationale: pre-release Scala versions are not binary compatible with each other and that's the reason why libraries include the full
    Scala release string in their name for pre-releases (see dependencies below with an artifact name suffix '_$versions.baseScala')
*/
if ( !versions.scala.contains('-') ) {
  versions["baseScala"] = versions.scala.substring(0, versions.scala.lastIndexOf("."))
} else {
  versions["baseScala"] = versions.scala
}

versions += [
  activation: "1.1.1",
  apacheda: "1.0.2",
  apacheds: "2.0.0-M24",
  argparse4j: "0.7.0",
  bcpkix: "1.66",
  checkstyle: "8.20",
  commonsCli: "1.4",
  gradle: "6.7.1",
  gradleVersionsPlugin: "0.36.0",
  grgit: "4.1.0",
  httpclient: "4.5.12",
  easymock: "4.2",
  jackson: "2.10.5",
  jacoco: "0.8.5",
  jetty: "9.4.33.v20201020",
  jersey: "2.31",
  jmh: "1.23",
  hamcrest: "2.2",
  log4j: "1.2.17",
  scalaLogging: "3.9.2",
  jaxb: "2.3.0",
  jaxrs: "2.1.1",
  jfreechart: "1.0.0",
  jopt: "5.0.4",
  junit: "5.7.0",
  kafka_0100: "0.10.0.1",
  kafka_0101: "0.10.1.1",
  kafka_0102: "0.10.2.2",
  kafka_0110: "0.11.0.3",
  kafka_10: "1.0.2",
  kafka_11: "1.1.1",
  kafka_20: "2.0.1",
  kafka_21: "2.1.1",
  kafka_22: "2.2.2",
  kafka_23: "2.3.1",
  kafka_24: "2.4.1",
  kafka_25: "2.5.1",
  kafka_26: "2.6.0",
  lz4: "1.7.1",
  mavenArtifact: "3.6.3",
  metrics: "2.2.0",
  mockito: "3.6.0",
  netty: "4.1.51.Final",
  owaspDepCheckPlugin: "6.0.3",
  powermock: "2.0.9",
  reflections: "0.9.12",
  rocksDB: "5.18.4",
  scalaCollectionCompat: "2.2.0",
  scalafmt: "1.5.1",
  scalaJava8Compat : "0.9.1",
  scalatest: "3.0.8",
  scoverage: "1.4.1",
  scoveragePlugin: "5.0.0",
  shadowPlugin: "6.1.0",
  slf4j: "1.7.30",
<<<<<<< HEAD
  snappy: "1.1.7.7",
  spotbugs: "4.1.4",
  spotbugsPlugin: "4.6.0",
  spotlessPlugin: "5.8.2",
  testRetryPlugin: "1.1.9",
=======
  snappy: "1.1.8.1",
  spotbugs: "4.0.6",
  spotbugsPlugin: "4.4.4",
  spotlessPlugin: "5.1.0",
  testRetryPlugin: "1.1.6",
>>>>>>> 80b81ef9
  zinc: "1.3.5",
  zookeeper: "3.5.8",
  zstd: "1.4.5-12"
]
libs += [
  activation: "javax.activation:activation:$versions.activation",
  apacheda: "org.apache.directory.api:api-all:$versions.apacheda",
  apachedsCoreApi: "org.apache.directory.server:apacheds-core-api:$versions.apacheds",
  apachedsInterceptorKerberos: "org.apache.directory.server:apacheds-interceptor-kerberos:$versions.apacheds",
  apachedsProtocolShared: "org.apache.directory.server:apacheds-protocol-shared:$versions.apacheds",
  apachedsProtocolKerberos: "org.apache.directory.server:apacheds-protocol-kerberos:$versions.apacheds",
  apachedsProtocolLdap: "org.apache.directory.server:apacheds-protocol-ldap:$versions.apacheds",
  apachedsLdifPartition: "org.apache.directory.server:apacheds-ldif-partition:$versions.apacheds",
  apachedsMavibotPartition: "org.apache.directory.server:apacheds-mavibot-partition:$versions.apacheds",
  apachedsJdbmPartition: "org.apache.directory.server:apacheds-jdbm-partition:$versions.apacheds",
  argparse4j: "net.sourceforge.argparse4j:argparse4j:$versions.argparse4j",
  bcpkix: "org.bouncycastle:bcpkix-jdk15on:$versions.bcpkix",
  commonsCli: "commons-cli:commons-cli:$versions.commonsCli",
  easymock: "org.easymock:easymock:$versions.easymock",
  jacksonAnnotations: "com.fasterxml.jackson.core:jackson-annotations:$versions.jackson",
  jacksonDatabind: "com.fasterxml.jackson.core:jackson-databind:$versions.jackson",
  jacksonDataformatCsv: "com.fasterxml.jackson.dataformat:jackson-dataformat-csv:$versions.jackson",
  jacksonModuleScala: "com.fasterxml.jackson.module:jackson-module-scala_$versions.baseScala:$versions.jackson",
  jacksonJDK8Datatypes: "com.fasterxml.jackson.datatype:jackson-datatype-jdk8:$versions.jackson",
  jacksonJaxrsJsonProvider: "com.fasterxml.jackson.jaxrs:jackson-jaxrs-json-provider:$versions.jackson",
  jaxbApi: "javax.xml.bind:jaxb-api:$versions.jaxb",
  jaxrsApi: "javax.ws.rs:javax.ws.rs-api:$versions.jaxrs",
  jettyServer: "org.eclipse.jetty:jetty-server:$versions.jetty",
  jettyClient: "org.eclipse.jetty:jetty-client:$versions.jetty",
  jettyServlet: "org.eclipse.jetty:jetty-servlet:$versions.jetty",
  jettyServlets: "org.eclipse.jetty:jetty-servlets:$versions.jetty",
  jerseyContainerServlet: "org.glassfish.jersey.containers:jersey-container-servlet:$versions.jersey",
  jerseyHk2: "org.glassfish.jersey.inject:jersey-hk2:$versions.jersey",
  jmhCore: "org.openjdk.jmh:jmh-core:$versions.jmh",
  jmhCoreBenchmarks: "org.openjdk.jmh:jmh-core-benchmarks:$versions.jmh",
  jmhGeneratorAnnProcess: "org.openjdk.jmh:jmh-generator-annprocess:$versions.jmh",
  joptSimple: "net.sf.jopt-simple:jopt-simple:$versions.jopt",
  junitJupiter: "org.junit.jupiter:junit-jupiter:$versions.junit",
  junitJupiterApi: "org.junit.jupiter:junit-jupiter-api:$versions.junit",
  junitVintageEngine: "org.junit.vintage:junit-vintage-engine:$versions.junit",
  hamcrest: "org.hamcrest:hamcrest:$versions.hamcrest",
  kafkaStreams_0100: "org.apache.kafka:kafka-streams:$versions.kafka_0100",
  kafkaStreams_0101: "org.apache.kafka:kafka-streams:$versions.kafka_0101",
  kafkaStreams_0102: "org.apache.kafka:kafka-streams:$versions.kafka_0102",
  kafkaStreams_0110: "org.apache.kafka:kafka-streams:$versions.kafka_0110",
  kafkaStreams_10: "org.apache.kafka:kafka-streams:$versions.kafka_10",
  kafkaStreams_11: "org.apache.kafka:kafka-streams:$versions.kafka_11",
  kafkaStreams_20: "org.apache.kafka:kafka-streams:$versions.kafka_20",
  kafkaStreams_21: "org.apache.kafka:kafka-streams:$versions.kafka_21",
  kafkaStreams_22: "org.apache.kafka:kafka-streams:$versions.kafka_22",
  kafkaStreams_23: "org.apache.kafka:kafka-streams:$versions.kafka_23",
  kafkaStreams_24: "org.apache.kafka:kafka-streams:$versions.kafka_24",
  kafkaStreams_25: "org.apache.kafka:kafka-streams:$versions.kafka_25",
  kafkaStreams_26: "org.apache.kafka:kafka-streams:$versions.kafka_26",
  log4j: "log4j:log4j:$versions.log4j",
  lz4: "org.lz4:lz4-java:$versions.lz4",
  metrics: "com.yammer.metrics:metrics-core:$versions.metrics",
  mockitoCore: "org.mockito:mockito-core:$versions.mockito",
  mockitoInline: "org.mockito:mockito-inline:$versions.mockito",
  nettyHandler: "io.netty:netty-handler:$versions.netty",
  nettyTransportNativeEpoll: "io.netty:netty-transport-native-epoll:$versions.netty",
  powermockJunit4: "org.powermock:powermock-module-junit4:$versions.powermock",
  powermockEasymock: "org.powermock:powermock-api-easymock:$versions.powermock",
  reflections: "org.reflections:reflections:$versions.reflections",
  rocksDBJni: "org.rocksdb:rocksdbjni:$versions.rocksDB",
  scalaCollectionCompat: "org.scala-lang.modules:scala-collection-compat_$versions.baseScala:$versions.scalaCollectionCompat",
  scalaJava8Compat: "org.scala-lang.modules:scala-java8-compat_$versions.baseScala:$versions.scalaJava8Compat",
  scalaLibrary: "org.scala-lang:scala-library:$versions.scala",
  scalaLogging: "com.typesafe.scala-logging:scala-logging_$versions.baseScala:$versions.scalaLogging",
  scalaReflect: "org.scala-lang:scala-reflect:$versions.scala",
  scalatest: "org.scalatest:scalatest_$versions.baseScala:$versions.scalatest",
  slf4jApi: "org.slf4j:slf4j-api:$versions.slf4j",
  slf4jlog4j: "org.slf4j:slf4j-log4j12:$versions.slf4j",
  snappy: "org.xerial.snappy:snappy-java:$versions.snappy",
  zookeeper: "org.apache.zookeeper:zookeeper:$versions.zookeeper",
  jfreechart: "jfreechart:jfreechart:$versions.jfreechart",
  mavenArtifact: "org.apache.maven:maven-artifact:$versions.mavenArtifact",
  zstd: "com.github.luben:zstd-jni:$versions.zstd",
  httpclient: "org.apache.httpcomponents:httpclient:$versions.httpclient"
]<|MERGE_RESOLUTION|>--- conflicted
+++ resolved
@@ -109,19 +109,11 @@
   scoveragePlugin: "5.0.0",
   shadowPlugin: "6.1.0",
   slf4j: "1.7.30",
-<<<<<<< HEAD
-  snappy: "1.1.7.7",
+  snappy: "1.1.8.1",
   spotbugs: "4.1.4",
   spotbugsPlugin: "4.6.0",
   spotlessPlugin: "5.8.2",
   testRetryPlugin: "1.1.9",
-=======
-  snappy: "1.1.8.1",
-  spotbugs: "4.0.6",
-  spotbugsPlugin: "4.4.4",
-  spotlessPlugin: "5.1.0",
-  testRetryPlugin: "1.1.6",
->>>>>>> 80b81ef9
   zinc: "1.3.5",
   zookeeper: "3.5.8",
   zstd: "1.4.5-12"
