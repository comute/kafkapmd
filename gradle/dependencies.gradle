--- conflicted
+++ resolved
@@ -54,19 +54,8 @@
   apacheds: "2.0.0-M24",
   argparse4j: "0.7.0",
   bcpkix: "1.78.1",
-<<<<<<< HEAD
   caffeine: "3.1.8",
-  // when updating checkstyle, check whether the exclusion of
-  // CVE-2023-2976 and CVE-2020-8908 can be dropped from
-  // gradle/resources/dependencycheck-suppressions.xml
-  checkstyle: "8.36.2",
-=======
-  // Version >=3.1.2 includes an improvement to prevent hash DOS attacks, 
-  // but currently, tests are failing in >=3.1.2. Therefore, we are temporarily using version 3.1.1. 
-  // The failing tests should be fixed under KAFKA-18089, allowing us to upgrade to >=3.1.2.
-  caffeine: "3.1.1",
   checkstyle: project.hasProperty('checkstyleVersion') ? checkstyleVersion : "10.20.2",
->>>>>>> 82fd7637
   commonsCli: "1.4",
   commonsIo: "2.14.0", // ZooKeeper dependency. Do not use, this is going away.
   commonsValidator: "1.9.0",
