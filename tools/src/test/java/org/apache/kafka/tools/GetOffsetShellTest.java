--- conflicted
+++ resolved
@@ -47,7 +47,7 @@
 import static org.junit.jupiter.api.Assertions.assertTrue;
 
 @ExtendWith(value = ClusterTestExtensions.class)
-@ClusterTestDefaults(clusterType = Type.ALL)
+@ClusterTestDefaults(clusterType = Type.ZK)
 @Tag("integration")
 public class GetOffsetShellTest {
     private final int topicCount = 4;
@@ -70,12 +70,8 @@
         cluster.config().serverProperties().put("offsets.topic.num.partitions", String.valueOf(offsetTopicPartitionCount));
     }
 
-<<<<<<< HEAD
-        try (Admin admin = cluster.createAdminClient()) {
-=======
     private void setUp() {
         try (Admin admin = Admin.create(cluster.config().adminClientProperties())) {
->>>>>>> 1d6e0b87
             List<NewTopic> topics = new ArrayList<>();
 
             IntStream.range(0, topicCount + 1).forEach(i -> topics.add(new NewTopic(getTopicName(i), i, (short) 1)));
@@ -84,7 +80,7 @@
         }
 
         Properties props = new Properties();
-        props.put(CommonClientConfigs.BOOTSTRAP_SERVERS_CONFIG, cluster.bootstrapServers());
+        props.put(CommonClientConfigs.BOOTSTRAP_SERVERS_CONFIG, cluster.config().producerProperties().get("bootstrap.servers"));
         props.put(ProducerConfig.KEY_SERIALIZER_CLASS_CONFIG, StringSerializer.class);
         props.put(ProducerConfig.VALUE_SERIALIZER_CLASS_CONFIG, StringSerializer.class);
 
@@ -120,11 +116,6 @@
         }
 
         @Override
-        public String toString() {
-            return "Row[name:" + name + ",partition:" + partition + ",timestamp:" + timestamp;
-        }
-
-        @Override
         public int hashCode() {
             return Objects.hash(name, partition, timestamp);
         }
@@ -135,6 +126,7 @@
         setUp();
 
         List<Row> output = executeAndParse();
+
         assertEquals(expectedOffsetsWithInternal(), output);
     }
 
@@ -190,17 +182,13 @@
         setUp();
 
         List<Row> offsets = executeAndParse("--topic-partitions", "topic1:0,topic2:1,topic(3|4):2,__.*:3");
-        ArrayList<Row> expected = new ArrayList<>(
-                Arrays.asList(
-                    new Row("topic1", 0, 1L),
-                    new Row("topic2", 1, 2L),
-                    new Row("topic3", 2, 3L),
-                    new Row("topic4", 2, 4L)
-                )
+        List<Row> expected = Arrays.asList(
+                new Row("__consumer_offsets", 3, 0L),
+                new Row("topic1", 0, 1L),
+                new Row("topic2", 1, 2L),
+                new Row("topic3", 2, 3L),
+                new Row("topic4", 2, 4L)
         );
-        if (!cluster.isKRaftTest()) {
-            expected.add(0, new Row("__consumer_offsets", 3, 0L));
-        }
 
         assertEquals(expected, offsets);
     }
@@ -295,7 +283,7 @@
         assertEquals(expected, offsets);
     }
 
-    @ClusterTest(clusterType = Type.ZK)
+    @ClusterTest
     public void testTopicPartitionsArgWithInternalIncluded() {
         setUp();
 
@@ -350,15 +338,7 @@
     }
 
     private List<Row> expectedOffsetsWithInternal() {
-<<<<<<< HEAD
-        if (cluster.isKRaftTest()) {
-            return expectedTestTopicOffsets();
-        }
-
-        List<Row> consOffsets = IntStream.range(0, offsetTopicPartitionCount + 1)
-=======
         List<Row> consOffsets = IntStream.range(0, offsetTopicPartitionCount)
->>>>>>> 1d6e0b87
                 .mapToObj(i -> new Row("__consumer_offsets", i, 0L))
                 .collect(Collectors.toList());
 
