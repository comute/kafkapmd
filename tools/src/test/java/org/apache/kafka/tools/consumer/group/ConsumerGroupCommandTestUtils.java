--- conflicted
+++ resolved
@@ -91,14 +91,10 @@
         return Collections.singletonList(ClusterConfig.defaultBuilder()
                 .setTypes(Collections.singleton(CO_KRAFT))
                 .setServerProperties(serverProperties)
-<<<<<<< HEAD
-                .setTags(Collections.singletonList("consumerGroupCoordinator"))
+                .setTags(Collections.singletonList("kraftGroupCoordinator"))
                 .setFeatures(Utils.mkMap(
                     Utils.mkEntry(Features.TRANSACTION_VERSION, (short) 2),
                     Utils.mkEntry(Features.GROUP_VERSION, (short) 1)))
-=======
-                .setTags(Collections.singletonList("kraftGroupCoordinator"))
->>>>>>> 84aa5d7a
                 .build());
     }
 
